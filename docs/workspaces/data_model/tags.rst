--- conflicted
+++ resolved
@@ -27,13 +27,8 @@
 
      # The span of text the tag is commenting upon.
      # Indices are relative to the block's text.
-<<<<<<< HEAD
-     start_idx: Optional[int]
-     end_idx: Optional[int]
-=======
      start_idx: Optional[int] # Start inclusive
      end_idx: Optional[int]   # End exclusive
->>>>>>> e8a1a5cd
 
 This design results in an extraordinarily flexible data storage scheme that can be adapted to a number of
 different scenarios.
@@ -65,20 +60,12 @@
        "vector-value": [0, 0, 0, 1, 0 .. 0]
      })
 
-<<<<<<< HEAD
-- A summary
-=======
 - A summarization
->>>>>>> e8a1a5cd
 
   .. code-block:: python
 
      Tag(kind="generation", name="summary", value: {
-<<<<<<< HEAD
-       "text-value": "In which we show how to use tags"
-=======
        "string-value": "... summary of the span covered by this tag ..."
->>>>>>> e8a1a5cd
      })
 
 - A dictionary lookup
@@ -89,19 +76,6 @@
        "chinese": "你好", "pinyin": "nǐhǎo", "english": "hello"
      })
 
-<<<<<<< HEAD
-
-Tag schema convergence
-^^^^^^^^^^^^^^^^^^^^^^
-
-Steamship is designed to bring together many models under one roof.
-We do this by wrapping each model as a :ref:`Tagger plugin<Taggers>` --- tags are the common language for interaction.
-But this produces a secondary problem: how do we make sure they all use the same tags?
-
-We recommend looking at the `tag_constants.py file <https://github.com/steamship-core/python-client/blob/main/src/steamship/data/tags/tag_constants.py>`_
-on Github for our recommended solution.
-There you will find a set of Python Enum classes that we add to as we encounter domains across our plugins.
-=======
 Tag Schemas
 ^^^^^^^^^^^
 
@@ -114,7 +88,6 @@
 Our ongoing pursuit of this can be found in the `tag_constants.py file <https://github.com/steamship-core/python-client/blob/main/src/steamship/data/tags/tag_constants.py>`_
 in Github.
 There you will find Python Enum classes that we curate as we encounter common domains across our plugins.
->>>>>>> e8a1a5cd
 
 - :py:class:`TagKind class<steamship.data.tags.tag_constants.TagKind>` contains suggested values for the ``kind`` field of a Tag.
 - :py:class:`TagValue class<steamship.data.tags.tag_constants.TagValue>` contains suggested keys for the ``valu`` dictionary of a Tag.
@@ -127,9 +100,6 @@
   - :py:class:`IntentTag<steamship.data.tags.tag_constants.IntentTag>` for intent classification
   - :py:class:`SentimentTag<steamship.data.tags.tag_constants.SentimentTag>` for sentiment classification
 
-<<<<<<< HEAD
-These constants are by no means required, but using them increases the chance that what you build will interoperate cleanly with everyone else that uses them.
-=======
 These constants are by no means required, but using them increases the chance that what you build will
 interoperate cleanly with everyone else that uses them.
 
@@ -176,17 +146,13 @@
      Tag(kind=TagKind.TOKEN, name="ce-dict", value: {
        "chinese": "你好", "pinyin": "nǐhǎo", "english": "hello"
      })
->>>>>>> e8a1a5cd
 
 
 Block and File Tags
 ^^^^^^^^^^^^^^^^^^^
 
-<<<<<<< HEAD
-=======
 The above text discusses tags upon spans of text.
 But Steamship actually supports two types of tags: **File Tags** and **Block Tags**.
->>>>>>> e8a1a5cd
 
 **File Tags** annotate a :ref:`File<Files>` object itself:
 
