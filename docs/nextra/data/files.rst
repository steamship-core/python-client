--- conflicted
+++ resolved
@@ -5,7 +5,6 @@
 
 Files are the top-level object for any piece of data in a workspace.
 
-<<<<<<< HEAD
 A :class:`File <steamship.data.file.File>` contains the following:
 
 * Raw source data, as bytes
@@ -20,18 +19,7 @@
 - Create :class:`File <steamship.data.file.File>` and ``Block`` content directly (see below)
 - Create a :class:`File <steamship.data.file.File>` by uploading raw binary data, then convert it to ``Blocks`` with a :ref:`blockifier plugin<Blockifiers>`
 - Create a :class:`File <steamship.data.file.File>` by importing raw binary data via a :ref:`File Importer<File Importers>`, then convert it to ``Blocks`` with a :ref:`blockifier plugin<Blockifiers>`
-=======
-Files hold bytes of raw data (with a ``mime_type``, and processed data in :ref:`Blocks`.
-A :py:class:`File<steamship.data.file.File>` may also have a list of :ref:`Tags` (annotations).
 
-To do work on a :py:class:`File<steamship.data.file.File>`, it needs to be saved and its content must be in :ref:`Blocks`.
-
-There are a few ways to accomplish this:
-
-- Create :py:class:`File<steamship.data.file.File>` and :py:class:`Block<steamship.data.block.Block>` content directly (see below)
-- Add raw data directly, then create ``Blocks`` with a :ref:`blockifier plugin<Blockifiers>`
-- Import raw data with a :ref:`File Importer<File Importers>`, then create ``Blocks`` with a :ref:`blockifier plugin<Blockifiers>`
->>>>>>> dbd5a12c
 
 It's useful to think of Steamship Files more broadly than "file on your desktop."
 The following are all comfortably modeled with a File object:
@@ -67,7 +55,6 @@
 If you want the raw data bytes of a :py:class:`File<steamship.data.file.File>` to be publicly accessible, you can set the parameter ``public_data = True`` when calling ``File.create()``.
 This is useful if you wish to share a generated image or audio file, or must make the content viewable in a place that cannot
 retain your Steamship API key.  You can also change the value of the ``public_data`` flag on an existing :py:class:`File<steamship.data.file.File>` by calling
-<<<<<<< HEAD
 ``File.set_public_data``.
 
 Streaming Files
@@ -84,6 +71,3 @@
 
 * ``block-created`` -
 * ``block-deleted``
-=======
-``File.set_public_data``.
->>>>>>> dbd5a12c
