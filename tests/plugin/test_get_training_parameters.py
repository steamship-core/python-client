--- conflicted
+++ resolved
@@ -31,24 +31,11 @@
         params = res.data
 
         assert params.trainingEpochs is not None
-<<<<<<< HEAD
-        assert (
-            params.trainingEpochs == TestTrainableTaggerPlugin.TRAINING_PARAMETERS.trainingEpochs
-        )
+        assert params.trainingEpochs == TestTrainableTaggerPlugin.TRAINING_PARAMETERS.trainingEpochs
         assert params.modelName == TestTrainableTaggerPlugin.TRAINING_PARAMETERS.modelName
-=======
-        assert params.trainingEpochs == TestTrainableTaggerPlugin.RESPONSE.trainingEpochs
-        assert params.modelName == TestTrainableTaggerPlugin.RESPONSE.modelName
->>>>>>> 2e1ccf03
         assert math.isclose(
             params.testingHoldoutPercent,
             TestTrainableTaggerPlugin.TRAINING_PARAMETERS.testingHoldoutPercent,
             abs_tol=0.0001,
         )
-<<<<<<< HEAD
-        assert (
-            params.trainingParams == TestTrainableTaggerPlugin.TRAINING_PARAMETERS.trainingParams
-        )
-=======
-        assert params.trainingParams == TestTrainableTaggerPlugin.RESPONSE.trainingParams
->>>>>>> 2e1ccf03
+        assert params.trainingParams == TestTrainableTaggerPlugin.TRAINING_PARAMETERS.trainingParams