from steamship.data.plugin import TrainingPlatform
from steamship.data.plugin_instance import PluginInstance
from steamship.plugin.inputs.export_plugin_input import ExportPluginInput
from steamship.plugin.inputs.training_parameter_plugin_input import TrainingParameterPluginInput
from .. import APPS_PATH

__copyright__ = "Steamship"
__license__ = "MIT"

#
# def test_e2e_trainable_tagger_lambda_training():
#     client = _steamship()
#     versionConfigTemplate = dict(
#         textColumn=dict(type="string"),
#         tagColumns=dict(type="string"),
#         tagKind=dict(type="string")
#     )
#     instanceConfig = dict(
#         textColumn="Message",
#         tagColumns="Category",
#         tagKind="Intent"
#     )
#
#     # Make a blockifier which will generate our training corpus
#     with deploy_plugin("csv_blockifier.py", "blockifier", versionConfigTemplate=versionConfigTemplate, instanceConfig=instanceConfig, trainingPlatform=TrainingPlatform.custom) as (plugin, version, instance):
#         with upload_file("utterances.csv") as file:
#             assert (len(file.refresh().data.blocks) == 0)
#             # Use the plugin we just registered
#             file.blockify(pluginInstance=instance.handle).wait()
#             assert (len(file.refresh().data.blocks) == 5)
#
#             # Now make a trainable tagger to train on those tags
#             with deploy_plugin("plugin_trainable_tagger.py", "tagger", trainingPlatform=TrainingPlatform.custom) as (tagger, taggerVersion, taggerInstance):
#
#                 # Now train the plugippcn
#                 trainingRequest = TrainingParameterPluginInput(
#                     pluginInstance=taggerInstance.handle,
#                     exportPluginInput=ExportPluginInput(
#                         type="corpus",
#                         handle="default"
#                     )
#                 )
#
#                 trainResult = taggerInstance.train(trainingRequest)
#
#                 trainResult.wait()
from ..utils.client import get_steamship_client
from ..utils.file import upload_file
from ..utils.plugin import deploy_plugin

EXPORTER_HANDLE = "signed-url-exporter"


def test_e2e_trainable_tagger_ecs_training():
    client = get_steamship_client()

    versionConfigTemplate = dict(
        textColumn=dict(type="string"),
        tagColumns=dict(type="string"),
        tagKind=dict(type="string")
    )
    instanceConfig = dict(
        textColumn="Message",
        tagColumns="Category",
        tagKind="Intent"
    )

    exporterPluginR = PluginInstance.create(
        client=client,
        handle=EXPORTER_HANDLE,
        pluginHandle=EXPORTER_HANDLE,
        upsert=True
    )
    assert (exporterPluginR.data is not None)
    exporterPlugin = exporterPluginR.data
    assert (exporterPlugin.handle is not None)

    csv_blockifier_path = APPS_PATH / "plugins" / "blockifier.py"

    # Make a blockifier which will generate our training corpus
<<<<<<< HEAD
    with deploy_plugin("plugin_blockifier_csv.py", "blockifier", versionConfigTemplate=versionConfigTemplate, instanceConfig=instanceConfig) as (plugin, version, instance):
        with upload_file("utterances.csv") as file:
            assert (len(file.refresh().data.blocks) == 0)
=======
    with deploy_plugin(client, csv_blockifier_path, "blockifier", version_config_template=versionConfigTemplate,
                       instance_config=instanceConfig) as (plugin, version, instance):
        with upload_file(client, "utterances.csv") as file:
            assert (len(file.query().data.blocks) == 0)
>>>>>>> 0702e091
            # Use the plugin we just registered
            file.blockify(pluginInstance=instance.handle).wait()
            assert (len(file.refresh().data.blocks) == 5)

            # Now make a trainable tagger to train on those tags
            with deploy_plugin("plugin_trainable_tagger.py", "tagger", training_platform=TrainingPlatform.managed) as (
                    tagger, taggerVersion, taggerInstance):
                # Now train the plugin
                trainingRequest = TrainingParameterPluginInput(
                    pluginInstance=taggerInstance.handle,
                    exportRequest=ExportPluginInput(
                        pluginInstance=EXPORTER_HANDLE,
                        type="corpus",
                        handle="default"
                    )
                )

                trainResult = taggerInstance.train(trainingRequest)
                trainResult.wait()<|MERGE_RESOLUTION|>--- conflicted
+++ resolved
@@ -78,16 +78,10 @@
     csv_blockifier_path = APPS_PATH / "plugins" / "blockifier.py"
 
     # Make a blockifier which will generate our training corpus
-<<<<<<< HEAD
-    with deploy_plugin("plugin_blockifier_csv.py", "blockifier", versionConfigTemplate=versionConfigTemplate, instanceConfig=instanceConfig) as (plugin, version, instance):
-        with upload_file("utterances.csv") as file:
-            assert (len(file.refresh().data.blocks) == 0)
-=======
     with deploy_plugin(client, csv_blockifier_path, "blockifier", version_config_template=versionConfigTemplate,
                        instance_config=instanceConfig) as (plugin, version, instance):
         with upload_file(client, "utterances.csv") as file:
-            assert (len(file.query().data.blocks) == 0)
->>>>>>> 0702e091
+            assert (len(file.refresh().data.blocks) == 0)
             # Use the plugin we just registered
             file.blockify(pluginInstance=instance.handle).wait()
             assert (len(file.refresh().data.blocks) == 5)
