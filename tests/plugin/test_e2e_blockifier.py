--- conflicted
+++ resolved
@@ -7,14 +7,6 @@
 from tests.utils.client import get_steamship_client
 from tests.utils.plugin import deploy_plugin
 
-<<<<<<< HEAD
-def test_e2e_blockifier():
-    client = _steamship()
-    with deploy_plugin("plugin_blockifier.py", "blockifier") as (plugin, version, instance):
-        file = File.create(client=client, content="This is a test.").data
-        assert (len(file.refresh().data.blocks) == 0)
-=======
->>>>>>> 0702e091
 
 def test_e2e_blockifier_plugin():
     client = get_steamship_client()
@@ -25,12 +17,7 @@
         instance,
     ):
         file = File.create(client=client, content="This is a test.").data
-        assert len(file.query().data.blocks) == 0
+        assert len(file.refresh().data.blocks) == 0
         file.blockify(pluginInstance=instance.handle).wait()
-<<<<<<< HEAD
-        assert (len(file.refresh().data.blocks) == 4)
-
-=======
-        assert len(file.query().data.blocks) == 4
->>>>>>> 0702e091
+        assert len(file.refresh().data.blocks) == 4
         file.delete()