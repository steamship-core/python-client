import logging
from typing import Type

from steamship.app import Response, create_handler
from steamship.plugin.config import Config
from steamship.plugin.inputs.block_and_tag_plugin_input import BlockAndTagPluginInput
from steamship.plugin.outputs.block_and_tag_plugin_output import BlockAndTagPluginOutput
from steamship.plugin.service import PluginRequest
from steamship.plugin.tagger import Tagger


class TestLoggingTaggerPlugin(Tagger):
    class EmptyConfig(Config):
        pass

    def config_cls(self) -> Type[Config]:
        return self.EmptyConfig

    def run(
        self, request: PluginRequest[BlockAndTagPluginInput]
    ) -> Response[BlockAndTagPluginOutput]:
<<<<<<< HEAD
        self.logger.info("A remote logging log")
=======
        logging.info(f"A remote logging log")
>>>>>>> b8997ed0
        file = request.data.file
        if request.data is not None:
            ret = Response(data=BlockAndTagPluginOutput(file=file))
            logging.info(f"Ret: {ret}")
            return ret


handler = create_handler(TestLoggingTaggerPlugin)<|MERGE_RESOLUTION|>--- conflicted
+++ resolved
@@ -19,11 +19,7 @@
     def run(
         self, request: PluginRequest[BlockAndTagPluginInput]
     ) -> Response[BlockAndTagPluginOutput]:
-<<<<<<< HEAD
-        self.logger.info("A remote logging log")
-=======
-        logging.info(f"A remote logging log")
->>>>>>> b8997ed0
+        logging.info("A remote logging log")
         file = request.data.file
         if request.data is not None:
             ret = Response(data=BlockAndTagPluginOutput(file=file))
