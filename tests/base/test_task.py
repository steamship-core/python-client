<<<<<<< HEAD
import dataclasses
=======
from __future__ import annotations
>>>>>>> edaf331c

from steamship.base import Client
from steamship.base.tasks import TaskState
from tests.utils.client import get_steamship_client


class NoOpResult(BaseModel):
    pass

    @staticmethod
    def from_dict(d: dict, client: Client = None) -> NoOpResult:
        return NoOpResult()


def test_background_task_call():
    client = get_steamship_client()

    # The No-Op API call literally does nothing.
    result_1 = client.post(
        "task/noop",
        expect=NoOpResult,
    )
    assert result_1.task is None
    assert result_1.data is not None
    assert type(result_1.data) == NoOpResult

    # When we background it, we get a task back instead
    result_2 = client.post("task/noop", expect=NoOpResult, as_background_task=True)
    assert result_2.task is not None
    assert result_2.task.state == TaskState.waiting

    result_2.wait()

    # And now it has completed
    assert result_2.task.state == TaskState.succeeded
    assert result_2.data is not None
    assert type(result_1.data) == NoOpResult


def test_task_update():
    client = get_steamship_client()

    # We'll background this operation in order to transform it into a task we can manipulate
    result_2 = client.post("task/noop", expect=NoOpResult, as_background_task=True)
    assert result_2.task is not None
    assert result_2.task.state == TaskState.waiting

    result_2.wait()

    assert result_2.task.state == TaskState.succeeded

    # Now we've got a task that the Engine is done with. Let's test that we are permitted to manipulate it.
    # TODO(ted): Right now only a user can update their own tasks. We should limit the scope even further so that
    # a user can update their own tasks in a constrained, workflow-compatible way.

    ORIG_INPUT = result_2.task.input
    ORIG_STATUS = result_2.task.status_message

    INPUT = '{"test": "input"}'
    STATUS = "Status Message"

    result_2.task.input = INPUT
    result_2.task.status_message = STATUS

    # Only update the output field.
    result_2.task.post_update(fields=["statusMessage"])

    # This will refresh the task.
    result_2.check()

    # The original input is unchanged; the local modifications have been overwritten by the remote state, which
    # was not updated.
    assert result_2.task.input == ORIG_INPUT

    # The output is the new output. The remote state was updated by the client before the refresh returned
    assert result_2.task.status_message == STATUS
    assert result_2.task.status_message != ORIG_STATUS<|MERGE_RESOLUTION|>--- conflicted
+++ resolved
@@ -1,8 +1,6 @@
-<<<<<<< HEAD
-import dataclasses
-=======
 from __future__ import annotations
->>>>>>> edaf331c
+
+from pydantic import BaseModel
 
 from steamship.base import Client
 from steamship.base.tasks import TaskState
