import base64
import json

<<<<<<< HEAD
=======
__copyright__ = "Steamship"
__license__ = "MIT"

from pydantic import BaseModel

>>>>>>> aa9b26e6
from steamship.base.binary_utils import flexi_create
from steamship.plugin.outputs.raw_data_plugin_output import RawDataPluginOutput


def test_dump_string():
    data, mime, encoding = flexi_create(string="Hi")
    assert data == "Hi"


def test_dump_json():
    assert json.dumps(flexi_create(json="Hi")[0]) == '"Hi"'
    assert json.dumps(flexi_create(json=True)[0]) == "true"
    assert json.dumps(flexi_create(json=1.2)[0]) == "1.2"
    assert json.dumps(flexi_create(json=[1, 2, 3])[0]) == "[1, 2, 3]"
    assert json.dumps(flexi_create(json={"hi": "there"})[0]) == '{"hi": "there"}'

    class Person(BaseModel):
        name: str

    person = Person(name="Ted")
    assert json.dumps(flexi_create(json=person)[0]) == '{"name": "Ted"}'

    class Person2(BaseModel):
        name: str

        def to_dict(self):
            return {"takes": "precedence"}

    person2 = Person2(name="Ted")
    assert json.dumps(flexi_create(json=person2)[0]) == '{"takes": "precedence"}'


def _base64_decode(base64_message: str) -> str:
    base64_bytes = base64_message.encode("ascii")
    message_bytes = base64.b64decode(base64_bytes)
    return message_bytes.decode("utf8")


def test_dump_raw_data():
    """This makes use of flexi_create. We want to ensure it is properly base64 encoding the JSON representation of
    objects given to it."""

    obj = RawDataPluginOutput(json={"hi": "there"})
    json_str = _base64_decode(obj.data)
    assert json_str == '{"hi": "there"}'

    class Person(BaseModel):
        name: str

    person = Person(name="Ted")
    obj2 = RawDataPluginOutput(json=person)
    json_str2 = _base64_decode(obj2.data)
    assert json_str2 == '{"name": "Ted"}'<|MERGE_RESOLUTION|>--- conflicted
+++ resolved
@@ -1,14 +1,6 @@
 import base64
 import json
 
-<<<<<<< HEAD
-=======
-__copyright__ = "Steamship"
-__license__ = "MIT"
-
-from pydantic import BaseModel
-
->>>>>>> aa9b26e6
 from steamship.base.binary_utils import flexi_create
 from steamship.plugin.outputs.raw_data_plugin_output import RawDataPluginOutput
 
