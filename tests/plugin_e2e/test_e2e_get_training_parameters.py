--- conflicted
+++ resolved
@@ -2,10 +2,7 @@
 
 from steamship.data.plugin import TrainingPlatform
 from steamship.plugin.inputs.training_parameter_plugin_input import TrainingParameterPluginInput
-<<<<<<< HEAD
 from tests.demo_apps.plugins.trainable_taggers.plugin_trainable_tagger import TRAINING_PARAMETERS
-=======
->>>>>>> 0e982ef3
 from tests import APPS_PATH
 from tests.demo_apps.plugins.taggers.plugin_trainable_tagger import TRAINING_PARAMETERS
 from tests.utils.client import get_steamship_client
@@ -19,17 +16,10 @@
     tagger_path = APPS_PATH / "plugins" / "taggers" / "plugin_trainable_tagger.py"
     # Now make a trainable tagger to train on those tags
     with deploy_plugin(
-<<<<<<< HEAD
             client,
             tagger_path,
             "tagger",
             training_platform=TrainingPlatform.ECS,
-=======
-        client,
-        tagger_path,
-        "tagger",
-        training_platform=TrainingPlatform.managed,
->>>>>>> 0e982ef3
     ) as (tagger, taggerVersion, taggerInstance):
         training_request = TrainingParameterPluginInput(plugin_instance=taggerInstance.handle)
         res = taggerInstance.get_training_parameters(training_request)
