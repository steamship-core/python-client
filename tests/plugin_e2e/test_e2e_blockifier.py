<<<<<<< HEAD
from steamship.extension.file import File
=======
from steamship import File
>>>>>>> edaf331c
from tests import APPS_PATH
from tests.utils.client import get_steamship_client
from tests.utils.deployables import deploy_plugin


def test_e2e_blockifier_plugin():
    client = get_steamship_client()
    blockifier_path = APPS_PATH / "plugins" / "blockifiers" / "blockifier.py"
    with deploy_plugin(client, blockifier_path, "blockifier") as (
        plugin,
        version,
        instance,
    ):
        file = File.create(client=client, content="This is a test.").data
        assert len(file.refresh().data.blocks) == 0
        file.blockify(plugin_instance=instance.handle).wait()
        assert len(file.refresh().data.blocks) == 4
        file.delete()<|MERGE_RESOLUTION|>--- conflicted
+++ resolved
@@ -1,8 +1,4 @@
-<<<<<<< HEAD
-from steamship.extension.file import File
-=======
 from steamship import File
->>>>>>> edaf331c
 from tests import APPS_PATH
 from tests.utils.client import get_steamship_client
 from tests.utils.deployables import deploy_plugin
