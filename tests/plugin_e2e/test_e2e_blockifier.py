<<<<<<< HEAD
from steamship.extension.file import File
=======
__copyright__ = "Steamship"
__license__ = "MIT"

from steamship import File
>>>>>>> aa9b26e6
from tests import APPS_PATH
from tests.utils.client import get_steamship_client
from tests.utils.deployables import deploy_plugin


def test_e2e_blockifier_plugin():
    client = get_steamship_client()
    blockifier_path = APPS_PATH / "plugins" / "blockifiers" / "blockifier.py"
    with deploy_plugin(client, blockifier_path, "blockifier") as (
        plugin,
        version,
        instance,
    ):
        file = File.create(client=client, content="This is a test.").data
        assert len(file.refresh().data.blocks) == 0
        file.blockify(plugin_instance=instance.handle).wait()
        assert len(file.refresh().data.blocks) == 4
        file.delete()<|MERGE_RESOLUTION|>--- conflicted
+++ resolved
@@ -1,11 +1,4 @@
-<<<<<<< HEAD
-from steamship.extension.file import File
-=======
-__copyright__ = "Steamship"
-__license__ = "MIT"
-
 from steamship import File
->>>>>>> aa9b26e6
 from tests import APPS_PATH
 from tests.utils.client import get_steamship_client
 from tests.utils.deployables import deploy_plugin
