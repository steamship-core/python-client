--- conflicted
+++ resolved
@@ -62,14 +62,10 @@
         invocation = Invocation(httpVerb=verb, appPath=app_path, arguments=arguments or dict())
         logging_config = LoggingConfig(loggingHost="none", loggingPort="none")
         request = Request(
-<<<<<<< HEAD
-            client_config=new_client.config, invocation=invocation, logging_config=logging_config
-=======
-            clientConfig=new_client.config,
+            client_config=new_client.config,
             invocation=invocation,
-            loggingConfig=loggingConfig,
-            invocationContext=InvocationContext(),
->>>>>>> a924ab5c
+            logging_config=logging_config,
+            invocation_context=InvocationContext(),
         )
         event = request.dict(by_alias=True)
         return _handler(event)
