--- conflicted
+++ resolved
@@ -4,11 +4,8 @@
 import os
 import shutil
 import tempfile
-<<<<<<< HEAD
-=======
 import os
 from pathlib import Path
->>>>>>> fcc22549
 
 from steamship import Space
 from steamship.data.space import SignedUrl
@@ -49,11 +46,7 @@
     upload_name = random_name()
     url_resp = space.create_signed_url(
         SignedUrl.Request(
-<<<<<<< HEAD
-            bucket=SignedUrl.Bucket.models,
-=======
             bucket=SignedUrl.Bucket.pluginData,
->>>>>>> fcc22549
             filepath=upload_name,
             operation=SignedUrl.Operation.write,
         )
@@ -68,11 +61,7 @@
     # Now create a download signed URL
     download_resp = space.create_signed_url(
         SignedUrl.Request(
-<<<<<<< HEAD
-            bucket=SignedUrl.Bucket.models, filepath=upload_name, operation=SignedUrl.Operation.read
-=======
             bucket=SignedUrl.Bucket.pluginData, filepath=upload_name, operation=SignedUrl.Operation.read
->>>>>>> fcc22549
         )
     )
     assert download_resp is not None
