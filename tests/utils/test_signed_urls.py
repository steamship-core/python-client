--- conflicted
+++ resolved
@@ -60,11 +60,7 @@
     # Now create a download signed URL
     download_resp = space.create_signed_url(
         SignedUrl.Request(
-<<<<<<< HEAD
-            bucket=SignedUrl.Bucket.models,
-=======
             bucket=SignedUrl.Bucket.pluginData,
->>>>>>> 90cdf663
             filepath=upload_name,
             operation=SignedUrl.Operation.read,
         )
@@ -74,14 +70,8 @@
     assert download_resp.data.signedUrl is not None
 
     # Download the zip file to the URL
-<<<<<<< HEAD
-    download_from_signed_url(
-        download_resp.data.signedUrl, desired_filename=download_path
-    )
-=======
     download_path = tempbase / Path("out.zip")
     download_from_signed_url(download_resp.data.signedUrl, to_file=download_path)
->>>>>>> 90cdf663
 
     # Verify the download URL is there
     assert os.path.exists(download_path) == True
