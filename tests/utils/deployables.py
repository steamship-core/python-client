--- conflicted
+++ resolved
@@ -80,11 +80,8 @@
     training_platform: Optional[str] = None,
     version_config_template: Dict[str, Any] = None,
     instance_config: Dict[str, Any] = None,
-<<<<<<< HEAD
     training_platform: Optional[TrainingPlatform] = None,
     inference_platform: Optional[InferencePlatform] = None,
-=======
->>>>>>> 0e982ef3
 ):
     plugin = Plugin.create(
         client,
