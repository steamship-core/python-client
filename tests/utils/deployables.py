--- conflicted
+++ resolved
@@ -33,20 +33,9 @@
 
     package_paths = [
         SRC_PATH / "steamship",
-<<<<<<< HEAD
-        SRC_PATH / ".." / "tests",  # This is included to test plugin development using inheritance
-        dependencies_path / "setuptools_scm",
-        dependencies_path / "requests",
-        dependencies_path / "charset_normalizer",
-        dependencies_path / "certifi",
-        dependencies_path / "urllib3",
-        dependencies_path / "idna",
-        dependencies_path / "pydantic",
-=======
         SRC_PATH
         / ".."
         / "tests",  # This is included to test plugin development using inheritance
->>>>>>> f758666b
     ]
 
     zip_buffer = io.BytesIO()
@@ -137,6 +126,11 @@
         instance_config: Dict[str, Any] = None,
         training_platform: str = None,
 ):
+    import importlib.util
+
+    spec = importlib.util.spec_from_file_location("gfg", py_path)
+    foo = importlib.util.module_from_spec(spec)
+
     plugin = Plugin.create(
         client,
         training_platform=training_platform,
