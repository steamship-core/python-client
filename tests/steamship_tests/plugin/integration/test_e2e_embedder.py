from steamship_tests import PLUGINS_PATH
from steamship_tests.client.operations.test_embed import (
    basic_embedding_search,
    basic_embeddings,
    count_embeddings,
)
from steamship_tests.client.operations.test_embedding_index import create_index
from steamship_tests.utils.deployables import deploy_plugin
from steamship_tests.utils.fixtures import get_steamship_client

from steamship.data.plugin import PluginType


def test_e2e_embedder():
    client = get_steamship_client()
    embedder_path = PLUGINS_PATH / "taggers" / "plugin_embedder.py"

    with deploy_plugin(client, embedder_path, PluginType.tagger) as (
        plugin,
        version,
        instance,
    ):
        e1 = instance.tag("This is a test")
        e1.wait()
        assert e1.error is None
        assert count_embeddings(e1.data.file) == 1
        assert len(e1.data.file.blocks[0].tags[0].value["embedding"]) > 1

        e2 = instance.tag("This is a test")
        e2.wait()
        assert e2.error is None
        assert count_embeddings(e2.data.file) == 1
        assert len(e2.data.file.blocks[0].tags[0].value["embedding"]) == len(
            e1.data.file.blocks[0].tags[0].value["embedding"]
        )

        e4 = instance.tag("This is a test")
        e4.wait()
        assert e4.error is None
        assert count_embeddings(e4.data.file) == 1

        # Now lets run all the other embedding steamship_tests
        basic_embeddings(instance)
        basic_embedding_search(client, plugin_instance=instance.handle)
        index = create_index(client, plugin_instance=instance.handle).data
<<<<<<< HEAD
        index.delete()
=======
        index.delete()
>>>>>>> a734c2fd
<|MERGE_RESOLUTION|>--- conflicted
+++ resolved
@@ -43,8 +43,4 @@
         basic_embeddings(instance)
         basic_embedding_search(client, plugin_instance=instance.handle)
         index = create_index(client, plugin_instance=instance.handle).data
-<<<<<<< HEAD
-        index.delete()
-=======
-        index.delete()
->>>>>>> a734c2fd
+        index.delete()