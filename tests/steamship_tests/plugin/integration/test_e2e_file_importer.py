import pytest
from assets.plugins.blockifiers.blockifier import TEST_DOC
from steamship_tests import PLUGINS_PATH
from steamship_tests.utils.deployables import deploy_plugin

from steamship import File
from steamship.client import Steamship


@pytest.mark.usefixtures("client")
def test_e2e_importer(client: Steamship):
    file_importer_path = PLUGINS_PATH / "importers" / "plugin_file_importer.py"
    with deploy_plugin(client, file_importer_path, "fileImporter") as (
        plugin,
        version,
        instance,
    ):
        # The test FileImporter should always return a string file with contents TEST_DOC
<<<<<<< HEAD
        file = File.create_with_plugin(client=client, plugin_instance=instance.handle).data

=======
        file_create_task = File.create_with_plugin(client=client, plugin_instance=instance.handle)
>>>>>>> 13a561b4
        # Now fetch the data from Steamship and assert that it is the SAME as the data the FileImporter creates
        file_create_task.wait()
        file = file_create_task.output
        data = file.raw()
        assert data.decode("utf-8") == TEST_DOC

        file.delete()<|MERGE_RESOLUTION|>--- conflicted
+++ resolved
@@ -16,12 +16,7 @@
         instance,
     ):
         # The test FileImporter should always return a string file with contents TEST_DOC
-<<<<<<< HEAD
-        file = File.create_with_plugin(client=client, plugin_instance=instance.handle).data
-
-=======
         file_create_task = File.create_with_plugin(client=client, plugin_instance=instance.handle)
->>>>>>> 13a561b4
         # Now fetch the data from Steamship and assert that it is the SAME as the data the FileImporter creates
         file_create_task.wait()
         file = file_create_task.output
