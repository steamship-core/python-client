import pytest
from steamship_tests.utils.fixtures import get_steamship_client
from steamship_tests.utils.random import random_index, random_name

<<<<<<< HEAD
from steamship import SteamshipError, Tag
=======
from steamship import SteamshipError
>>>>>>> 4fd7048a
from steamship.base import TaskState
from steamship.data.embeddings import EmbeddedItem

_TEST_EMBEDDER = "test-embedder"


def test_create_index():
    client = get_steamship_client()

    index_handle = random_name()
    index = client.use_plugin(
        "embedding-index",
        index_handle,
        config={"embedder": {"plugin_handle": _TEST_EMBEDDER, "fetch_if_exists": True}},
        fetch_if_exists=False,
    )

    assert index is not None

    # Duplicate creation should fail with fetch_if_exists=False
    with pytest.raises(SteamshipError):
        index = client.use_plugin(
            "embedding-index",
            index_handle,
            config={"embedder": {"plugin_handle": _TEST_EMBEDDER, "fetch_if_exists": True}},
            fetch_if_exists=False,
        )

    # Duplicate creation should fail with fetch_if_exists=False for embedder
    with pytest.raises(SteamshipError):
        index = client.use_plugin(
            "embedding-index",
            index_handle,
            config={"embedder": {"plugin_handle": _TEST_EMBEDDER, "fetch_if_exists": False}},
            fetch_if_exists=True,
        )

    index.delete()


def test_reload_and_delete_index():
    steamship = get_steamship_client()
    index = steamship.use_plugin(
        "embedding-index",
        random_name(),
        config={"embedder": {"plugin_handle": _TEST_EMBEDDER, "fetch_if_exists": True}},
        fetch_if_exists=True,
    )
    assert index.id is not None

    index2 = steamship.use_plugin(
        "embedding-index",
        index.handle,
        config={"embedder": {"plugin_handle": _TEST_EMBEDDER, "fetch_if_exists": True}},
        fetch_if_exists=True,
    )

    assert index.id == index2.id
    index.delete()

    # Having deleted it, the ID should now be different
    index3 = steamship.use_plugin(
        "embedding-index",
        index.handle,
        config={"embedder": {"plugin_handle": _TEST_EMBEDDER, "fetch_if_exists": True}},
        fetch_if_exists=True,
    )
    assert index.id != index3.id
    index3.delete()


def _list_equal(actual, expected):
    assert len(actual) == len(expected)
    assert all([a == b for a, b in zip(actual, expected)])


def test_insert_many():
    steamship = get_steamship_client()
    with random_index(steamship, _TEST_EMBEDDER) as index:
        item1 = EmbeddedItem(
            value="Pizza", external_id="pizza", external_type="food", metadata=[1, 2, 3]
        )
        item2 = EmbeddedItem(
            value="Rocket Ship",
            external_id="workspace",
            external_type="vehicle",
            metadata="Foo",
        )

        index.index.insert_many([item1, item2])
        index.index.embed().wait()

        list_response = index.index.list_items()
        assert len(list_response.items) == 2
        assert len(list_response.items[0].embedding) > 0
        assert len(list_response.items[1].embedding) > 0
        assert len(list_response.items[0].embedding) == len(list_response.items[1].embedding)

        res = index.index.search(item1.value, include_metadata=True, k=100)
        res.wait()
        items = res.output.items
        assert items is not None
        assert len(items) == 2
        item0: Tag = items[0].value
        assert item0.text == item1.value
        assert item0.name == item1.external_id
        assert item0.kind == item1.external_type
        _list_equal(item0.text, item1.metadata)

        res = index.index.search(item2.value, include_metadata=True)
        res.wait()
        items = res.output.items
        assert items is not None
        item0: Tag = items[0]
        assert item0.text == item2.value
        assert item0.name == item2.external_id
        assert item0.kind == item2.external_type
        assert item0.value == item2.metadata


def test_embed_task():
    steamship = get_steamship_client()
    with random_index(steamship, _TEST_EMBEDDER) as index:
        _ = index.index.insert("test", reindex=False)
        res = index.index.embed()

        assert res.task_id is not None
        assert res.state is not None
        assert res.task_created_on is not None
        assert res.task_last_modified_on is not None
        assert res.state == TaskState.waiting
        res.wait()
        assert res.state == TaskState.succeeded


def test_duplicate_inserts():
    steamship = get_steamship_client()
    with random_index(steamship, _TEST_EMBEDDER) as index:
        # Test for suppressed re-indexing
        a1 = "Ted can eat an entire block of cheese."
        q1 = "Who can eat the most cheese"
        _ = index.index.insert(a1)
<<<<<<< HEAD
        _ = index.search(q1)
=======
        _ = index.index.search(q1)
>>>>>>> 4fd7048a


def test_index_usage():
    steamship = get_steamship_client()
    with random_index(steamship, _TEST_EMBEDDER) as index:
        a1 = "Ted can eat an entire block of cheese."
        q1 = "Who can eat the most cheese"
        _ = index.index.insert(a1)
<<<<<<< HEAD
        _ = index.search(q1)
=======
        _ = index.index.search(q1)
>>>>>>> 4fd7048a

        # Now embed
        task = index.index.embed()
        task.wait()
        assert task.state == TaskState.succeeded

        search_results = index.index.search(q1)
        search_results.wait()
        search_results = search_results.output.items
        assert len(search_results) == 1
        assert search_results[0].value.text == a1

        # Associate metadata
        a2 = "Armadillo shells are bulletproof."
        q2 = "What is something interesting about Armadillos?"
        a2id = "A2id"
        a2type = "A2type"
        a2metadata = {
            "id": a2id,
            "idid": f"{a2id}{a2id}",
            "boolVal": True,
            "intVal": 123,
            "floatVal": 1.2,
        }

        _ = index.index.insert(a2, external_id=a2id, external_type=a2type, metadata=a2metadata)
<<<<<<< HEAD
        search_results2 = index.search(q2)
=======
        search_results2 = index.index.search(q2)
>>>>>>> 4fd7048a
        search_results2.wait()
        search_results = search_results2.output.items
        assert len(search_results) == 1
        tag0: Tag = search_results[0].value
        assert tag0.text == a2
        assert tag0.name is None
        assert tag0.kind is None
        assert tag0.value is None

        search_results3 = index.index.search(q2, include_metadata=True)
        search_results3.wait()
        search_results = search_results3.output.items
        assert len(search_results) == 1
        tag0: Tag = search_results[0].value
        assert tag0.text == a2
        assert tag0.name == a2id
        assert tag0.kind == a2type
        assert tag0.value == a2metadata
        assert tag0.value["id"] == a2id
        assert tag0.value["idid"] == f"{a2id}{a2id}"

        search_results4 = index.index.search(q2, k=10)
        search_results4.wait()
        search_results = search_results4.output.items
        assert len(search_results) == 2
<<<<<<< HEAD
        assert search_results[0].value.text == a2
        assert search_results[1].value.text == a1
=======
        assert search_results[0].value.value == a2
        assert search_results[1].value.value == a1


def test_multiple_queries():
    steamship = get_steamship_client()
    with random_index(steamship, _TEST_EMBEDDER) as index:
        # Test for suppressed re-indexing
        a1 = "Ted can eat an entire block of cheese."
        a2 = "Joe can drink an entire glass of water."
        _ = index.index.insert_many([a1, a2])
        index.index.embed().wait()

        qs1 = ["Who can eat the most cheese", "Who can run the fastest?"]
        search_results = index.index.search(qs1)
        search_results.wait()
        search_results = search_results.output
        assert len(search_results.items) == 1
        assert search_results.items[0].value.value == a1
        assert search_results.items[0].value.query == qs1[0]

        qs2 = ["Who can tie a shoe?", "Who can drink the most water?"]
        search_results = index.index.search(qs2)
        search_results.wait()
        search_results = search_results.output
        assert len(search_results.items) == 1
        assert search_results.items[0].value.value == a2
        assert search_results.items[0].value.query == qs2[1]

        qs3 = ["What can Ted do?", "What can Sam do?", "What can Jerry do?"]
        search_results = index.index.search(qs3)
        search_results.wait()
        search_results = search_results.output
        assert len(search_results.items) == 1
        assert search_results.items[0].value.value == a1
        assert search_results.items[0].value.query == qs3[0]

        qs3 = ["What can Sam do?", "What can Ted do?", "What can Jerry do?"]
        search_results = index.index.search(qs3)
        search_results.wait()
        search_results = search_results.output
        assert len(search_results.items) == 1
        assert search_results.items[0].value.value == a1
        assert search_results.items[0].value.query == qs3[1]

        index.index.create_snapshot().wait()

        a3 = "Susan can run very fast."
        a4 = "Brenda can fight alligators."
        _ = index.index.insert_many([a3, a4])
        index.index.embed().wait()

        qs4 = ["What can Brenda do?", "What can Ronaldo do?", "What can Jerry do?"]
        search_results = index.index.search(qs4)
        search_results.wait()
        search_results = search_results.output
        assert len(search_results.items) == 1
        assert search_results.items[0].value.value == a4
        assert search_results.items[0].value.query == qs4[0]

        qs4 = [
            "What can Brenda do?",
            "Who should run a marathon?",
            "What can Jerry do?",
        ]
        search_results = index.index.search(qs4, k=2)
        search_results.wait()
        search_results = search_results.output
        assert len(search_results.items) == 2
        assert search_results.items[0].value.value == a4
        assert search_results.items[0].value.query == qs4[0]
        assert search_results.items[1].value.value == a3
        assert search_results.items[1].value.query == qs4[1]
>>>>>>> 4fd7048a


def test_empty_queries():
    steamship = get_steamship_client()
    with random_index(steamship, _TEST_EMBEDDER) as index:
        a1 = "Ted can eat an entire block of cheese."
        a2 = "Joe can drink an entire glass of water."
        _ = index.index.insert_many([a1, a2])
        index.index.embed().wait()

        with pytest.raises(SteamshipError):
            _ = index.index.search(None)

<<<<<<< HEAD
        search_results = index.search("")
=======
        # These technically don't count as empty. Leaving this test in here
        # to encode and capture that in case we want to change it.
        search_results = index.index.search([])
        search_results.wait()
        search_results = search_results.output
        # noinspection PyUnresolvedReferences
        assert len(search_results.items) == 0

        search_results = index.index.search("")
>>>>>>> 4fd7048a
        search_results.wait()
        search_results = search_results.output
        # noinspection PyUnresolvedReferences
        assert len(search_results.items) == 1<|MERGE_RESOLUTION|>--- conflicted
+++ resolved
@@ -2,11 +2,7 @@
 from steamship_tests.utils.fixtures import get_steamship_client
 from steamship_tests.utils.random import random_index, random_name
 
-<<<<<<< HEAD
 from steamship import SteamshipError, Tag
-=======
-from steamship import SteamshipError
->>>>>>> 4fd7048a
 from steamship.base import TaskState
 from steamship.data.embeddings import EmbeddedItem
 
@@ -149,11 +145,7 @@
         a1 = "Ted can eat an entire block of cheese."
         q1 = "Who can eat the most cheese"
         _ = index.index.insert(a1)
-<<<<<<< HEAD
         _ = index.search(q1)
-=======
-        _ = index.index.search(q1)
->>>>>>> 4fd7048a
 
 
 def test_index_usage():
@@ -162,11 +154,7 @@
         a1 = "Ted can eat an entire block of cheese."
         q1 = "Who can eat the most cheese"
         _ = index.index.insert(a1)
-<<<<<<< HEAD
         _ = index.search(q1)
-=======
-        _ = index.index.search(q1)
->>>>>>> 4fd7048a
 
         # Now embed
         task = index.index.embed()
@@ -193,11 +181,7 @@
         }
 
         _ = index.index.insert(a2, external_id=a2id, external_type=a2type, metadata=a2metadata)
-<<<<<<< HEAD
         search_results2 = index.search(q2)
-=======
-        search_results2 = index.index.search(q2)
->>>>>>> 4fd7048a
         search_results2.wait()
         search_results = search_results2.output.items
         assert len(search_results) == 1
@@ -223,110 +207,23 @@
         search_results4.wait()
         search_results = search_results4.output.items
         assert len(search_results) == 2
-<<<<<<< HEAD
         assert search_results[0].value.text == a2
         assert search_results[1].value.text == a1
-=======
-        assert search_results[0].value.value == a2
-        assert search_results[1].value.value == a1
-
-
-def test_multiple_queries():
-    steamship = get_steamship_client()
-    with random_index(steamship, _TEST_EMBEDDER) as index:
-        # Test for suppressed re-indexing
+
+
+def test_empty_queries():
+    steamship = get_steamship_client()
+    with random_index(steamship, _TEST_EMBEDDER) as index:
         a1 = "Ted can eat an entire block of cheese."
         a2 = "Joe can drink an entire glass of water."
         _ = index.index.insert_many([a1, a2])
         index.index.embed().wait()
 
-        qs1 = ["Who can eat the most cheese", "Who can run the fastest?"]
-        search_results = index.index.search(qs1)
-        search_results.wait()
-        search_results = search_results.output
-        assert len(search_results.items) == 1
-        assert search_results.items[0].value.value == a1
-        assert search_results.items[0].value.query == qs1[0]
-
-        qs2 = ["Who can tie a shoe?", "Who can drink the most water?"]
-        search_results = index.index.search(qs2)
-        search_results.wait()
-        search_results = search_results.output
-        assert len(search_results.items) == 1
-        assert search_results.items[0].value.value == a2
-        assert search_results.items[0].value.query == qs2[1]
-
-        qs3 = ["What can Ted do?", "What can Sam do?", "What can Jerry do?"]
-        search_results = index.index.search(qs3)
-        search_results.wait()
-        search_results = search_results.output
-        assert len(search_results.items) == 1
-        assert search_results.items[0].value.value == a1
-        assert search_results.items[0].value.query == qs3[0]
-
-        qs3 = ["What can Sam do?", "What can Ted do?", "What can Jerry do?"]
-        search_results = index.index.search(qs3)
-        search_results.wait()
-        search_results = search_results.output
-        assert len(search_results.items) == 1
-        assert search_results.items[0].value.value == a1
-        assert search_results.items[0].value.query == qs3[1]
-
-        index.index.create_snapshot().wait()
-
-        a3 = "Susan can run very fast."
-        a4 = "Brenda can fight alligators."
-        _ = index.index.insert_many([a3, a4])
-        index.index.embed().wait()
-
-        qs4 = ["What can Brenda do?", "What can Ronaldo do?", "What can Jerry do?"]
-        search_results = index.index.search(qs4)
-        search_results.wait()
-        search_results = search_results.output
-        assert len(search_results.items) == 1
-        assert search_results.items[0].value.value == a4
-        assert search_results.items[0].value.query == qs4[0]
-
-        qs4 = [
-            "What can Brenda do?",
-            "Who should run a marathon?",
-            "What can Jerry do?",
-        ]
-        search_results = index.index.search(qs4, k=2)
-        search_results.wait()
-        search_results = search_results.output
-        assert len(search_results.items) == 2
-        assert search_results.items[0].value.value == a4
-        assert search_results.items[0].value.query == qs4[0]
-        assert search_results.items[1].value.value == a3
-        assert search_results.items[1].value.query == qs4[1]
->>>>>>> 4fd7048a
-
-
-def test_empty_queries():
-    steamship = get_steamship_client()
-    with random_index(steamship, _TEST_EMBEDDER) as index:
-        a1 = "Ted can eat an entire block of cheese."
-        a2 = "Joe can drink an entire glass of water."
-        _ = index.index.insert_many([a1, a2])
-        index.index.embed().wait()
-
         with pytest.raises(SteamshipError):
             _ = index.index.search(None)
 
-<<<<<<< HEAD
         search_results = index.search("")
-=======
-        # These technically don't count as empty. Leaving this test in here
-        # to encode and capture that in case we want to change it.
-        search_results = index.index.search([])
-        search_results.wait()
-        search_results = search_results.output
-        # noinspection PyUnresolvedReferences
-        assert len(search_results.items) == 0
-
-        search_results = index.index.search("")
->>>>>>> 4fd7048a
+
         search_results.wait()
         search_results = search_results.output
         # noinspection PyUnresolvedReferences
