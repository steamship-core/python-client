--- conflicted
+++ resolved
@@ -74,14 +74,6 @@
 
     # assert(my_plugins.plugins[0].description != plugin.description)
 
-<<<<<<< HEAD
-=======
-    plugin.delete()
-
-    my_plugins = Plugin.list(steamship)
-    assert len(my_plugins.plugins) == orig_count
-
->>>>>>> 7571f8af
 
 def test_plugin_public():
     steamship = get_steamship_client()
@@ -92,13 +84,6 @@
 
     assert len(plugins) > 0
 
-<<<<<<< HEAD
-=======
-    # Make sure they can't be deleted.
-    with pytest.raises(SteamshipError):
-        plugins[0].delete()
-
->>>>>>> 7571f8af
 
 def test_deploy_in_space():
     client = get_steamship_client()
