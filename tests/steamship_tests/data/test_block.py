--- conflicted
+++ resolved
@@ -3,7 +3,6 @@
 
 from steamship import MimeTypes
 from steamship.client import Steamship
-from steamship.data import TagKind
 from steamship.data.block import Block
 from steamship.data.file import File
 from steamship.data.tags.tag import Tag
@@ -127,28 +126,18 @@
 
 
 @pytest.mark.usefixtures("client")
-<<<<<<< HEAD
-def test_append_with_tag(client: Steamship):
-    file = File.create(client, blocks=[Block(text="first", tags=[Tag(kind=TagKind.DOCUMENT)])])
-    assert len(file.blocks) == 1
-    assert file.blocks[0].index_in_file == 0
-
-    appended_block = Block.create(
-        client, file_id=file.id, text="second", tags=[Tag(kind=TagKind.DOCUMENT)]
+def test_create_with_tags(client: Steamship):
+    file = File.create(client, content="empty")
+    new_block = Block.create(
+        client,
+        file_id=file.id,
+        text="foo",
+        tags=[Tag(kind="bar", name="foo"), Tag(kind="baz", name="foo")],
     )
-    assert appended_block.index_in_file == 1
-
-    file.refresh()
-    assert len(file.blocks) == 2
-    assert file.blocks[0].index_in_file == 0
-    assert file.blocks[0].text == "first"
-    assert file.blocks[1].index_in_file == 1
-    assert file.blocks[1].text == "second"
-
-    assert len(file.blocks[1].tags) == 1
-    assert file.blocks[1].tags[0].kind == TagKind.DOCUMENT
+    assert len(new_block.tags) == 2
 
 
+@pytest.mark.usefixtures("client")
 def test_append_is_present(client: Steamship):
     file = File.create(client, blocks=[Block(text="first")])
     assert len(file.blocks) == 1
@@ -162,15 +151,4 @@
     my_file = File.create(client, handle="my_file", content="")
     assert len(my_file.blocks) == 0
     my_file.append_block(text="first")
-    assert len(my_file.blocks) == 1
-=======
-def test_create_with_tags(client: Steamship):
-    file = File.create(client, content="empty")
-    new_block = Block.create(
-        client,
-        file_id=file.id,
-        text="foo",
-        tags=[Tag(kind="bar", name="foo"), Tag(kind="baz", name="foo")],
-    )
-    assert len(new_block.tags) == 2
->>>>>>> 64a4bf76
+    assert len(my_file.blocks) == 1