--- conflicted
+++ resolved
@@ -127,7 +127,6 @@
 
 
 @pytest.mark.usefixtures("client")
-<<<<<<< HEAD
 def test_append_with_tag(client: Steamship):
     file = File.create(client, blocks=[Block(text="first", tags=[Tag(kind=TagKind.DOCUMENT)])])
     assert len(file.blocks) == 1
@@ -147,7 +146,9 @@
 
     assert len(file.blocks[1].tags) == 1
     assert file.blocks[1].tags[0].kind == TagKind.DOCUMENT
-=======
+
+
+@pytest.mark.usefixtures("client")
 def test_create_with_tags(client: Steamship):
     file = File.create(client, content="empty")
     new_block = Block.create(
@@ -173,5 +174,4 @@
     my_file = File.create(client, handle="my_file", content="")
     assert len(my_file.blocks) == 0
     my_file.append_block(text="first")
-    assert len(my_file.blocks) == 1
->>>>>>> af80dbb3
+    assert len(my_file.blocks) == 1