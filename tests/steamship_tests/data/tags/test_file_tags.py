import pytest

from steamship import Block, File, MimeTypes
from steamship.client import Steamship
from steamship.data.tags import Tag


@pytest.mark.usefixtures("client")
def test_file_tag(client: Steamship):
    a = File.create(
        client,
        content="A",
        mime_type=MimeTypes.MKD,
    )
    assert a.id is not None
    assert a.mime_type == MimeTypes.MKD

<<<<<<< HEAD
    _ = Tag.create(client, file_id=a.id, kind="test1").data
    _ = Tag.create(client, file_id=a.id, kind="test2").data
=======
    _ = Tag.create(client, file_id=a.id, name="test1")
    _ = Tag.create(client, file_id=a.id, name="test2")
>>>>>>> a93cd95f

    tags = Tag.query(client, tag_filter_query=f'file_id "{a.id}"')
    assert tags.tags is not None
    assert len(tags.tags) == 2

    must = ["test1", "test2"]
<<<<<<< HEAD
    for tag in tags.data.tags:
        assert tag.kind in must
        must.remove(tag.kind)
    assert len(must) == 0

    for tag in tags.data.tags:
        if tag.kind == "test1":
=======
    for tag in tags.tags:
        assert tag.name in must
        must.remove(tag.name)
    assert len(must) == 0

    for tag in tags.tags:
        if tag.name == "test1":
>>>>>>> a93cd95f
            tag.delete()

    tags = Tag.query(client, tag_filter_query=f'file_id "{a.id}"')
    assert tags is not None
    assert tags.tags is not None
    assert len(tags.tags) == 1

    must = ["test2"]
<<<<<<< HEAD
    for tag in tags.data.tags:
        assert tag.kind in must
        must.remove(tag.kind)
=======
    for tag in tags.tags:
        assert tag.name in must
        must.remove(tag.name)
>>>>>>> a93cd95f
    assert len(must) == 0

    tags.tags[0].delete()

    tags = Tag.query(client, tag_filter_query=f'file_id "{a.id}"')
    assert tags is not None
    assert tags.tags is not None
    assert len(tags.tags) == 0

    a.delete()


def test_query(client: Steamship):
    a = File.create(
        client=client,
        blocks=[
            Block.CreateRequest(text="A", tags=[Tag.CreateRequest(kind="BlockTag")]),
            Block.CreateRequest(text="B"),
        ],
    )
    assert a.id is not None
    a = a.refresh()
    b = File.create(
        client=client,
        blocks=[
            Block.CreateRequest(text="A"),
            Block.CreateRequest(text="B", tags=[Tag.CreateRequest(kind="Test")]),
        ],
<<<<<<< HEAD
        tags=[Tag.CreateRequest(kind="FileTag")],
    ).data
=======
        tags=[Tag.CreateRequest(name="FileTag")],
    )
>>>>>>> a93cd95f
    assert b.id is not None
    b = b.refresh()

<<<<<<< HEAD
    tags = Tag.query(client=client, tag_filter_query='blocktag and kind "BlockTag"').data.tags
    assert len(tags) == 1
    assert tags[0].id == a.blocks[0].tags[0].id

    tags = Tag.query(client=client, tag_filter_query='blocktag and kind "Test"').data.tags
=======
    tags = Tag.query(client=client, tag_filter_query='blocktag and name "BlockTag"').tags
    assert len(tags) == 1
    assert tags[0].id == a.blocks[0].tags[0].id

    tags = Tag.query(client=client, tag_filter_query='blocktag and name "Test"').tags
>>>>>>> a93cd95f
    assert len(tags) == 1
    assert tags[0].id == b.blocks[1].tags[0].id

    a.delete()
    b.delete()<|MERGE_RESOLUTION|>--- conflicted
+++ resolved
@@ -15,36 +15,21 @@
     assert a.id is not None
     assert a.mime_type == MimeTypes.MKD
 
-<<<<<<< HEAD
-    _ = Tag.create(client, file_id=a.id, kind="test1").data
-    _ = Tag.create(client, file_id=a.id, kind="test2").data
-=======
-    _ = Tag.create(client, file_id=a.id, name="test1")
-    _ = Tag.create(client, file_id=a.id, name="test2")
->>>>>>> a93cd95f
+    _ = Tag.create(client, file_id=a.id, kind="test1")
+    _ = Tag.create(client, file_id=a.id, kind="test2")
 
     tags = Tag.query(client, tag_filter_query=f'file_id "{a.id}"')
     assert tags.tags is not None
     assert len(tags.tags) == 2
 
     must = ["test1", "test2"]
-<<<<<<< HEAD
-    for tag in tags.data.tags:
+    for tag in tags.tags:
         assert tag.kind in must
         must.remove(tag.kind)
     assert len(must) == 0
 
-    for tag in tags.data.tags:
+    for tag in tags.tags:
         if tag.kind == "test1":
-=======
-    for tag in tags.tags:
-        assert tag.name in must
-        must.remove(tag.name)
-    assert len(must) == 0
-
-    for tag in tags.tags:
-        if tag.name == "test1":
->>>>>>> a93cd95f
             tag.delete()
 
     tags = Tag.query(client, tag_filter_query=f'file_id "{a.id}"')
@@ -53,15 +38,9 @@
     assert len(tags.tags) == 1
 
     must = ["test2"]
-<<<<<<< HEAD
-    for tag in tags.data.tags:
+    for tag in tags.tags:
         assert tag.kind in must
         must.remove(tag.kind)
-=======
-    for tag in tags.tags:
-        assert tag.name in must
-        must.remove(tag.name)
->>>>>>> a93cd95f
     assert len(must) == 0
 
     tags.tags[0].delete()
@@ -90,29 +69,16 @@
             Block.CreateRequest(text="A"),
             Block.CreateRequest(text="B", tags=[Tag.CreateRequest(kind="Test")]),
         ],
-<<<<<<< HEAD
         tags=[Tag.CreateRequest(kind="FileTag")],
-    ).data
-=======
-        tags=[Tag.CreateRequest(name="FileTag")],
     )
->>>>>>> a93cd95f
     assert b.id is not None
     b = b.refresh()
 
-<<<<<<< HEAD
-    tags = Tag.query(client=client, tag_filter_query='blocktag and kind "BlockTag"').data.tags
+    tags = Tag.query(client=client, tag_filter_query='blocktag and kind "BlockTag"').tags
     assert len(tags) == 1
     assert tags[0].id == a.blocks[0].tags[0].id
 
-    tags = Tag.query(client=client, tag_filter_query='blocktag and kind "Test"').data.tags
-=======
-    tags = Tag.query(client=client, tag_filter_query='blocktag and name "BlockTag"').tags
-    assert len(tags) == 1
-    assert tags[0].id == a.blocks[0].tags[0].id
-
-    tags = Tag.query(client=client, tag_filter_query='blocktag and name "Test"').tags
->>>>>>> a93cd95f
+    tags = Tag.query(client=client, tag_filter_query='blocktag and kind "Test"').tags
     assert len(tags) == 1
     assert tags[0].id == b.blocks[1].tags[0].id
 
