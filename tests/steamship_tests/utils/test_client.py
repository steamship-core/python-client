--- conflicted
+++ resolved
@@ -35,13 +35,9 @@
 ]
 
 
-<<<<<<< HEAD
-def switch_workspace(self, workspace: str = None, fail_if_workspace_exists: bool = False):
-=======
 def switch_workspace(
     self, workspace: str = None, workspace_id: str = None, fail_if_workspace_exists: bool = False
 ):
->>>>>>> 2f44b985
     pass
 
 
