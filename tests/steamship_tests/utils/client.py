--- conflicted
+++ resolved
@@ -27,11 +27,7 @@
     **kwargs
 ) -> PackageInstance:
     # Always use the `test` profile
-<<<<<<< HEAD
-    kwargs["profile"] = "test"
-=======
     kwargs["profile"] = TESTING_PROFILE
->>>>>>> 588f56dd
     instance = Steamship.use(
         package_handle, instance_handle, config, version, fetch_if_exists, **kwargs
     )
