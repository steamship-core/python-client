--- conflicted
+++ resolved
@@ -93,15 +93,9 @@
 def test_l1_routes():
     """Tests that we can inspect the L1 routes"""
     l1 = L1Invocable()
-<<<<<<< HEAD
-    assert l1._package_spec.method_mappings[Verb.POST]["/foo"].func_name_binding == "foo"
-    assert l1._package_spec.method_mappings[Verb.POST]["/bar"].func_name_binding == "bar"
-    assert l1._package_spec.method_mappings[Verb.POST]["/baz"].func_name_binding == "baz"
-=======
     assert l1._package_spec.method_mappings[Verb.POST]["/foo"].func_binding == "foo"
     assert l1._package_spec.method_mappings[Verb.POST]["/bar"].func_binding == "bar"
     assert l1._package_spec.method_mappings[Verb.POST]["/baz"].func_binding == "baz"
->>>>>>> 9f4b31b9
     assert invoke(l1, "foo") == "l1_foo"
     assert invoke(l1, "bar") == "l1_bar"
     assert invoke(l1, "baz") == "l1_baz"
@@ -116,15 +110,9 @@
 def test_l2_routes():
     """Tests that we can inspect the L1 routes"""
     l2 = L2Invocable()
-<<<<<<< HEAD
-    assert l2._package_spec.method_mappings[Verb.POST]["/foo"].func_name_binding == "foo"
-    assert l2._package_spec.method_mappings[Verb.POST]["/bar"].func_name_binding == "bar"
-    assert l2._package_spec.method_mappings[Verb.POST]["/baz"].func_name_binding == "baz"
-=======
     assert l2._package_spec.method_mappings[Verb.POST]["/foo"].func_binding == "foo"
     assert l2._package_spec.method_mappings[Verb.POST]["/bar"].func_binding == "bar"
     assert l2._package_spec.method_mappings[Verb.POST]["/baz"].func_binding == "baz"
->>>>>>> 9f4b31b9
     assert invoke(l2, "foo") == "l1_foo"
     assert invoke(l2, "bar") == "l2_bar"
     assert invoke(l2, "baz") == "l2_baz"
@@ -139,15 +127,9 @@
 def test_l3_routes():
     """Tests that we can inspect the L1 routes"""
     l3 = L3Invocable()
-<<<<<<< HEAD
-    assert l3._package_spec.method_mappings[Verb.POST]["/foo"].func_name_binding == "foo"
-    assert l3._package_spec.method_mappings[Verb.POST]["/bar"].func_name_binding == "bar"
-    assert l3._package_spec.method_mappings[Verb.POST]["/baz"].func_name_binding == "baz"
-=======
     assert l3._package_spec.method_mappings[Verb.POST]["/foo"].func_binding == "foo"
     assert l3._package_spec.method_mappings[Verb.POST]["/bar"].func_binding == "bar"
     assert l3._package_spec.method_mappings[Verb.POST]["/baz"].func_binding == "baz"
->>>>>>> 9f4b31b9
     assert invoke(l3, "foo") == "l1_foo"
     assert invoke(l3, "bar") == "l2_bar"
     assert invoke(l3, "baz") == "l3_baz"
@@ -162,15 +144,9 @@
 def test_l22_routes():
     """Tests that we can inspect the L1 routes"""
     l22 = L2Invocable2()
-<<<<<<< HEAD
-    assert l22._package_spec.method_mappings[Verb.POST]["/foo"].func_name_binding == "foo"
-    assert l22._package_spec.method_mappings[Verb.POST]["/bar"].func_name_binding == "bar2"
-    assert l22._package_spec.method_mappings[Verb.POST]["/baz"].func_name_binding == "baz2"
-=======
     assert l22._package_spec.method_mappings[Verb.POST]["/foo"].func_binding == "foo"
     assert l22._package_spec.method_mappings[Verb.POST]["/bar"].func_binding == "bar2"
     assert l22._package_spec.method_mappings[Verb.POST]["/baz"].func_binding == "baz2"
->>>>>>> 9f4b31b9
     assert invoke(l22, "foo") == "l1_foo"
     assert invoke(l22, "bar") == "l22_bar"
     assert invoke(l22, "baz") == "l22_baz"
@@ -192,15 +168,9 @@
     assert "/bar" in routes
     assert "/baz" in routes
 
-<<<<<<< HEAD
-    assert l32._package_spec.method_mappings[Verb.POST]["/foo"].func_name_binding == "foo"
-    assert l32._package_spec.method_mappings[Verb.POST]["/bar"].func_name_binding == "bar2"
-    assert l32._package_spec.method_mappings[Verb.POST]["/baz"].func_name_binding == "baz3"
-=======
     assert l32._package_spec.method_mappings[Verb.POST]["/foo"].func_binding == "foo"
     assert l32._package_spec.method_mappings[Verb.POST]["/bar"].func_binding == "bar2"
     assert l32._package_spec.method_mappings[Verb.POST]["/baz"].func_binding == "baz3"
->>>>>>> 9f4b31b9
     assert invoke(l32, "foo") == "l1_foo"
     assert invoke(l32, "bar") == "l22_bar"
     assert invoke(l32, "baz") == "l32_baz"
@@ -240,11 +210,7 @@
         config={"botToken": "foo"},
         incoming_message_agent=ReACTAgent(tools=[], llm=OpenAI(client=client)),
     )
-<<<<<<< HEAD
-    assert a._package_spec.method_mappings[Verb.POST]["/answer"].func_name_binding == "answer"
-=======
     assert a._package_spec.method_mappings[Verb.POST]["/answer"].func_binding == "answer"
->>>>>>> 9f4b31b9
     routes = [m["path"] for m in a.__steamship_dir__()["methods"]]
     assert "/answer" in routes
     assert "/respond" in routes
