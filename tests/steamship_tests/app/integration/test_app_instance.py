--- conflicted
+++ resolved
@@ -8,11 +8,8 @@
 from steamship import AppInstance, Space
 from steamship.base import TaskState
 from steamship.base.mime_types import MimeTypes
-<<<<<<< HEAD
+from steamship.data.user import User
 from steamship.utils.url import Verb
-=======
-from steamship.data.user import User
->>>>>>> 13a561b4
 
 
 def _fix_url(s: str) -> str:
@@ -46,41 +43,25 @@
                 headers={"authorization": f"Bearer {client.config.api_key}"},
             )
 
-<<<<<<< HEAD
-        res = instance.invoke("greet", verb=Verb.GET).data
-=======
-        res = instance.get("greet")
->>>>>>> 13a561b4
+        res = instance.invoke("greet", verb=Verb.GET)
         assert res == "Hello, Person!"
 
         resp = get_raw("greet")
         assert resp.text == "Hello, Person!"
 
-<<<<<<< HEAD
-        res = instance.invoke("greet", verb=Verb.GET, name="Ted").data
-=======
-        res = instance.get("greet", name="Ted")
->>>>>>> 13a561b4
+        res = instance.invoke("greet", verb=Verb.GET, name="Ted")
         assert res == "Hello, Ted!"
         url = instance.full_url_for("greet?name=Ted")
         resp = requests.get(url, headers={"authorization": f"Bearer {client.config.api_key}"})
         assert resp.text == "Hello, Ted!"
 
-<<<<<<< HEAD
-        res = instance.invoke("greet", verb=Verb.POST).data
-=======
-        res = instance.post("greet")
->>>>>>> 13a561b4
+        res = instance.invoke("greet", verb=Verb.POST)
         assert res == "Hello, Person!"
         url = instance.full_url_for("greet")
         resp = requests.post(url, headers={"authorization": f"Bearer {client.config.api_key}"})
         assert resp.text == "Hello, Person!"
 
-<<<<<<< HEAD
-        res = instance.invoke("greet", verb=Verb.POST, name="Ted").data
-=======
-        res = instance.post("greet", name="Ted")
->>>>>>> 13a561b4
+        res = instance.invoke("greet", verb=Verb.POST, name="Ted")
         assert res == "Hello, Ted!"
         url = instance.full_url_for("greet")
         resp = requests.post(
@@ -126,12 +107,7 @@
 
         # The test app, when executing remotely inside Steamship, should have the same
         # set of configuration options that we're running with here within the test
-<<<<<<< HEAD
-        configuration_within_lambda_resp = instance.invoke("config", verb=Verb.GET)
-        configuration_within_lambda = configuration_within_lambda_resp.data
-=======
-        configuration_within_lambda = instance.get("config")
->>>>>>> 13a561b4
+        configuration_within_lambda = instance.invoke("config", verb=Verb.GET)
 
         my_app_base = _fix_url(client.config.app_base)
         remote_app_base = _fix_url(configuration_within_lambda["appBase"])
@@ -150,24 +126,14 @@
         assert configuration_within_lambda["spaceId"] == instance.space_id  # SpaceID
 
         # The test app should NOT be able to fetch the User's account info.
-<<<<<<< HEAD
         user_info = instance.invoke("user_info", verb=Verb.POST)
-        assert user_info.error is not None
-
-        # Test a JSON response that contains {"status": "a string"} in it to make sure the client base
-        # isn't trying to coerce it to a Task object and throwing.
-        resp_obj = instance.invoke("json_with_status", verb=Verb.POST)
-        assert resp_obj.data == {"status": "a string"}
-=======
-        user_info = instance.post("user_info")
         user = User.current(client)
         assert user_info["handle"] == user.handle
 
         # Test a JSON response that contains {"status": "a string"} in it to make sure the client base
         # isn't trying to coerce it to a Task object and throwing.
-        resp_obj = instance.post("json_with_status")
+        resp_obj = instance.invoke("json_with_status", verb=Verb.POST)
         assert resp_obj == {"status": "a string"}
->>>>>>> 13a561b4
 
 
 def test_deploy_in_space():
@@ -184,12 +150,7 @@
         assert instance.space_id == space.id
 
         # The app believes itself to be in the workspace
-<<<<<<< HEAD
-        configuration_within_lambda_resp = instance.invoke("config", verb=Verb.GET)
-        configuration_within_lambda = configuration_within_lambda_resp.data
-=======
-        configuration_within_lambda = instance.get("config")
->>>>>>> 13a561b4
+        configuration_within_lambda = instance.invoke("config", verb=Verb.GET)
         assert configuration_within_lambda["spaceId"] == space.id
 
     space.delete()
