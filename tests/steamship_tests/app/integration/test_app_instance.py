--- conflicted
+++ resolved
@@ -6,17 +6,10 @@
 from steamship_tests.utils.deployables import deploy_app
 from steamship_tests.utils.fixtures import get_steamship_client
 
-<<<<<<< HEAD
-from steamship import AppInstance, Space
+from steamship import AppInstance, Space, SteamshipError
 from steamship.base import TaskState
 from steamship.base.mime_types import MimeTypes
-from steamship.data.user import User
 from steamship.utils.url import Verb
-=======
-from steamship import Space, SteamshipError
-from steamship.base import TaskState
-from steamship.base.mime_types import MimeTypes
->>>>>>> a93cd95f
 
 
 def _fix_url(s: str) -> str:
@@ -133,15 +126,9 @@
         assert configuration_within_lambda["spaceId"] == instance.space_id  # SpaceID
 
         # The test app should NOT be able to fetch the User's account info.
-<<<<<<< HEAD
-        user_info = instance.invoke("user_info", verb=Verb.POST)
-        user = User.current(client)
-        assert user_info["handle"] == user.handle
-=======
         with pytest.raises(SteamshipError) as excinfo:
-            _ = instance.post("user_info")
+            _ = instance.invoke("user_info", verb=Verb.POST)
         assert "Cannot use a space-scoped key" in str(excinfo.value)
->>>>>>> a93cd95f
 
         # Test a JSON response that contains {"status": "a string"} in it to make sure the client base
         # isn't trying to coerce it to a Task object and throwing.
