import base64

import requests
from steamship_tests import APPS_PATH, TEST_ASSETS_PATH
from steamship_tests.utils.deployables import deploy_app
from steamship_tests.utils.fixtures import get_steamship_client

from steamship import Space
from steamship.base import TaskState
from steamship.base.mime_types import MimeTypes


def _fix_url(s: str) -> str:
    """Homogenize references to `this machine` for the purpose of comparing remote configuration and local
    configuration. The goal of the below steamship_tests isn't to check that your machine has been configured in the
    "approved way" (which is to use host.docker.internal). It is merely to make sure that the environment
    has been passed to the app instance correctly."""
    s = s.replace("localhost", "host.docker.internal").replace("127.0.0.1", "host.docker.internal")
    if s.endswith("/"):
        s = s[:-1]  # s.removesuffix is only available in Python 3.9; we use Python 3.8
    return s


def test_instance_invoke():
    palm_tree_path = TEST_ASSETS_PATH / "palm_tree.png"

    with palm_tree_path.open("rb") as f:
        palm_bytes = f.read()
    base64_palm = base64.b64encode(palm_bytes).decode("utf-8")

    client = get_steamship_client()
    demo_app_path = APPS_PATH / "demo_app.py"

    with deploy_app(client, demo_app_path) as (app, version, instance):
        # Now let's invoke it!
        # Note: we're invoking the data at demo_app.py in the steamship_tests/demo_apps folder

        def get_raw(path: str):
            return requests.get(
                instance.full_url_for(path),
                headers={"authorization": f"Bearer {client.config.api_key}"},
            )

        res = instance.get("greet")
        assert res == "Hello, Person!"

        resp = get_raw("greet")
        assert resp.text == "Hello, Person!"

        res = instance.get("greet", name="Ted")
        assert res == "Hello, Ted!"
        url = instance.full_url_for("greet?name=Ted")
        resp = requests.get(url, headers={"authorization": f"Bearer {client.config.api_key}"})
        assert resp.text == "Hello, Ted!"

        res = instance.post("greet")
        assert res == "Hello, Person!"
        url = instance.full_url_for("greet")
        resp = requests.post(url, headers={"authorization": f"Bearer {client.config.api_key}"})
        assert resp.text == "Hello, Person!"

        res = instance.post("greet", name="Ted")
        assert res == "Hello, Ted!"
        url = instance.full_url_for("greet")
        resp = requests.post(
            url,
            json={"name": "Ted"},
            headers={"authorization": f"Bearer {client.config.api_key}"},
        )
        assert resp.text == "Hello, Ted!"

        # Now we test different return types
        resp_string = get_raw("resp_string")
        assert resp_string.text == "A String"

        resp_dict = get_raw("resp_dict")
        assert resp_dict.json() == {"string": "A String", "int": 10}

        resp_404 = get_raw("doesnt_exist")
        json_404 = resp_404.json()
        assert isinstance(json_404, dict)
        assert json_404.get("status") is not None
        assert json_404.get("status") is not None
        assert json_404.get("status", {}).get("state") == TaskState.failed
        # assert "No handler" in json_404.get("status", dict()).get("statusMessage", "")
        assert resp_404.status_code == 404

        resp_obj = get_raw("resp_obj")
        assert resp_obj.json() == {"name": "Foo"}

        resp_binary = get_raw("resp_binary")
        base64_binary = base64.b64encode(resp_binary.content).decode("utf-8")
        assert base64_binary == base64_palm
        assert resp_binary.headers.get("Content-Type") == MimeTypes.BINARY

        resp_bytes_io = get_raw("resp_bytes_io")
        base64_bytes_io = base64.b64encode(resp_bytes_io.content).decode("utf-8")
        assert base64_bytes_io == base64_palm
        assert resp_bytes_io.headers.get("Content-Type") == MimeTypes.BINARY

        resp_image = get_raw("resp_image")
        base64_image = base64.b64encode(resp_image.content).decode("utf-8")
        assert base64_image == base64_palm
        assert resp_image.headers.get("Content-Type") == MimeTypes.PNG

        # The test app, when executing remotely inside Steamship, should have the same
        # set of configuration options that we're running with here within the test
        configuration_within_lambda = instance.get("config")

        my_app_base = _fix_url(client.config.app_base)
        remote_app_base = _fix_url(configuration_within_lambda["appBase"])

        my_api_base = _fix_url(client.config.api_base)
        remote_api_base = _fix_url(configuration_within_lambda["apiBase"])

        assert my_app_base == remote_app_base
        assert my_api_base == remote_api_base

        # API key should NOT be the same as the original, because the app should be given a space-scoped key
        assert configuration_within_lambda["apiKey"] != client.config.api_key

        # SpaceId is an exception. Rather than being the SpaceId of the client, it should be the SpaceId
        # of the App Instance.
        assert configuration_within_lambda["spaceId"] == instance.space_id  # SpaceID

        # The test app should NOT be able to fetch the User's account info.
        user_info = instance.post("user_info")
<<<<<<< HEAD
        user = User.current(client)
        assert user_info["handle"] == user.handle
=======
        assert user_info.error is not None
>>>>>>> 5f9f911f

        # Test a JSON response that contains {"status": "a string"} in it to make sure the client base
        # isn't trying to coerce it to a Task object and throwing.
        resp_obj = instance.post("json_with_status")
        assert resp_obj == {"status": "a string"}


def test_deploy_in_space():
    client = get_steamship_client()
    demo_app_path = APPS_PATH / "demo_app.py"

    space = Space.create(client)
    client.switch_workspace(workspace_id=space.id)

    assert space.handle != "default"

    with deploy_app(client, demo_app_path) as (_, _, instance):
        # The Engine believes the instance to be in the workspace
        assert instance.space_id == space.id

        # The app believes itself to be in the workspace
        configuration_within_lambda = instance.get("config")
        assert configuration_within_lambda["spaceId"] == space.id

    space.delete()<|MERGE_RESOLUTION|>--- conflicted
+++ resolved
@@ -8,6 +8,7 @@
 from steamship import Space
 from steamship.base import TaskState
 from steamship.base.mime_types import MimeTypes
+from steamship.data.user import User
 
 
 def _fix_url(s: str) -> str:
@@ -125,12 +126,8 @@
 
         # The test app should NOT be able to fetch the User's account info.
         user_info = instance.post("user_info")
-<<<<<<< HEAD
         user = User.current(client)
         assert user_info["handle"] == user.handle
-=======
-        assert user_info.error is not None
->>>>>>> 5f9f911f
 
         # Test a JSON response that contains {"status": "a string"} in it to make sure the client base
         # isn't trying to coerce it to a Task object and throwing.
