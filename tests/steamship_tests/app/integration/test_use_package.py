<<<<<<< HEAD
import pytest
from steamship_tests import APPS_PATH
=======
from steamship_tests import PACKAGES_PATH
>>>>>>> 4d2e2999
from steamship_tests.utils.client import steamship_use
from steamship_tests.utils.deployables import deploy_package
from steamship_tests.utils.fixtures import get_steamship_client
from steamship_tests.utils.random import random_name

from steamship import SteamshipError


def test_use_package():
    client = get_steamship_client()
    demo_package_path = PACKAGES_PATH / "demo_package.py"

    with deploy_package(client, demo_package_path) as (package, version, instance):
        # Test for infinite recursion bug
        assert package.__repr__()

        # Now let's invoke it!
        # Note: we're invoking the data at demo_package.py in the tests/assets/packages folder
        package_handle_1 = random_name()
        package_handle_2 = random_name()

        with steamship_use(package.handle, package_handle_1) as static_use_instance1:
            with steamship_use(package.handle, package_handle_2) as static_use_instance2:
                # Instance 1 and 2 have handles equal to their space handles
                assert (
                    static_use_instance1.client.config.space_handle == static_use_instance1.handle
                )
                assert static_use_instance1.client.config.space_id == static_use_instance1.space_id
                assert (
                    static_use_instance2.client.config.space_handle == static_use_instance2.handle
                )
                assert static_use_instance2.client.config.space_id == static_use_instance2.space_id

                # Instance 1 and 2 are in different spaces
                assert static_use_instance1.space_id != static_use_instance2.space_id
                assert static_use_instance1.space_id != static_use_instance2.space_id

                # And neither one of these is the default space
                assert static_use_instance1.space_id != client.config.space_id
                assert static_use_instance2.space_id != client.config.space_id
                assert static_use_instance1.client.config.space_handle != "default"
                assert static_use_instance2.client.config.space_handle != "default"

                # And they are in the requested spaces
                assert static_use_instance1.client.config.space_handle == package_handle_1
                assert static_use_instance2.client.config.space_handle == package_handle_2

            # We can also bring up a second instance of the same invocable
            with steamship_use(
                package.handle, package_handle_1, delete_space=False
            ) as static_use_instance1a:
                assert (
                    static_use_instance1a.client.config.space_handle == static_use_instance1a.handle
                )
                assert (
                    static_use_instance1a.client.config.space_id == static_use_instance1a.space_id
                )
                assert static_use_instance1a.space_id == static_use_instance1.space_id
                # And the handle is the same
                assert (
                    static_use_instance1a.handle == static_use_instance1.handle
                )  # It's the same instance (handle)
                assert (
                    static_use_instance1a.id == static_use_instance1.id
                )  # It's the same instance (id)

            # Or we could have (1) created a client anchored to the Workspace `package_handle_1` and then
            # (2) Loaded that handle from within the client.
            client2 = get_steamship_client(workspace=package_handle_1)
            assert client2.config.space_handle == package_handle_1
            assert client2.config.space_id == static_use_instance1.space_id

            static_use_instance1a = client2.use(package.handle, package_handle_1)
            assert (
                static_use_instance1a.client.config.space_handle == static_use_instance1a.handle
            )  # The client is in the same space (handle)!
            assert (
                static_use_instance1a.client.config.space_id == static_use_instance1a.space_id
            )  # The client is in the same space (id)!
            assert (
                static_use_instance1a.space_id == static_use_instance1.space_id
            )  # It's in the same space!
            # And the handle is the same
            assert (
                static_use_instance1a.handle == static_use_instance1.handle
            )  # It's the same instance! (handle)
            assert (
                static_use_instance1a.id == static_use_instance1.id
            )  # It's the same instance! (id)

            # And here's the potentially hazardous thing that's possible:
            # You can use a client's member function `use` to create a second instance of that package that shares the
            # same space as the first, meaning it implicitly shares data.
            #
            # This is potentially useful, so it's not clear we want to forbid it (e.g. package1 could tag data, and
            # package2 could query data). But we want to encourage `Steamship.use` over `client.use` for basic use
            # due to the easier to understand scope semantics.
            package_handle_1b = random_name()
            static_use_instance1b = client2.use(package.handle, package_handle_1b)
            assert static_use_instance1b.client.config.space_handle == static_use_instance1.handle
            assert static_use_instance1b.client.config.space_id == static_use_instance1.space_id
            assert static_use_instance1b.space_id == static_use_instance1.space_id
            # But the handle isn't the same
            assert static_use_instance1b.handle != static_use_instance1.handle
            assert static_use_instance1b.id != static_use_instance1.id


def test_use_plugin_fails_with_same_instance_name_but_different_plugin_name():
    client = get_steamship_client()

    instance_handle = random_name()

    demo_app_path = APPS_PATH / "demo_app.py"

    with deploy_app(client, demo_app_path) as (app, version, instance):
        with deploy_app(client, demo_app_path) as (app2, version2, instance2):
            client.use_plugin(app.handle, instance_handle)

            # Should fail because we're using the shortcut `import_plugin` method with the same instance
            with pytest.raises(SteamshipError):
                client.use_plugin(app2.handle, instance_handle)<|MERGE_RESOLUTION|>--- conflicted
+++ resolved
@@ -1,9 +1,5 @@
-<<<<<<< HEAD
 import pytest
-from steamship_tests import APPS_PATH
-=======
 from steamship_tests import PACKAGES_PATH
->>>>>>> 4d2e2999
 from steamship_tests.utils.client import steamship_use
 from steamship_tests.utils.deployables import deploy_package
 from steamship_tests.utils.fixtures import get_steamship_client
@@ -116,10 +112,10 @@
 
     instance_handle = random_name()
 
-    demo_app_path = APPS_PATH / "demo_app.py"
+    demo_app_path = PACKAGES_PATH / "demo_app.py"
 
-    with deploy_app(client, demo_app_path) as (app, version, instance):
-        with deploy_app(client, demo_app_path) as (app2, version2, instance2):
+    with deploy_package(client, demo_app_path) as (app, version, instance):
+        with deploy_package(client, demo_app_path) as (app2, version2, instance2):
             client.use_plugin(app.handle, instance_handle)
 
             # Should fail because we're using the shortcut `import_plugin` method with the same instance
