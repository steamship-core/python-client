<<<<<<< HEAD
import pytest

from steamship import Space, SteamshipError
from tests.utils.client import get_steamship_client
=======
from steamship import Space
from tests.utils.fixtures import get_steamship_client
>>>>>>> 700650f0


def test_default_space():
    client = get_steamship_client()
    space = Space.get(client=client).data
    assert space is not None
    assert space.handle == "default"


def test_delete_space():
    client = get_steamship_client()
    default = Space.get(client=client).data
    space1 = Space.create(client=client, handle="test").data
    assert default.id is not None
    assert space1.id is not None
    assert default.id != space1.id

    space1.delete()
    space1a = Space.get(client=client, space_id=space1.id)
    assert space1a.error is not None

    space1 = Space.create(client=client, handle="test").data
    assert default.id is not None
    assert space1.id is not None
    assert default.id != space1.id

    space1a = Space.get(client=client, space_id=space1.id)
    assert space1a.data is not None
    assert space1a.error is None

    space1.delete()
    space1a = Space.get(client=client, space_id=space1.id)
    assert space1a.error is not None


def test_get_space():
    client = get_steamship_client()
    default = Space.get(client=client).data
    space1 = Space.create(client=client, handle="test").data
    space1a = Space.get(client=client, space_id=space1.id).data
    assert space1a.id == space1.id
    assert space1a.id != default.id
    assert space1a.handle == space1.handle


def test_create_use_delete_space():
    client = get_steamship_client()
    default = Space.get(client=client).data
    space1 = Space.create(client=client, handle="test").data
    space2 = Space.create(client=client, handle="test2").data

    assert space1 is not None
    assert space1.handle == "test"

    assert space2 is not None
    assert space2.handle == "test2"

    assert space2.id != space1.id
    assert space1.id != default.id
    assert space2.id != default.id

    space1a = Space.get(client=client, space_id=space1.id).data
    space1b = Space.get(client=client, space_handle=space1.handle).data
    space1c = Space.get(client=client, space=space1).data

    assert space1.id == space1a.id
    assert space1.id == space1b.id
    assert space1.id == space1c.id

    space1ad = space1a.delete()
    assert space1ad.error is None

    # These two are the same space! You can't delete twice!
    space1bd = space1b.delete()
    assert space1bd.error is not None
    space1cd = space1c.delete()
    assert space1cd.error is not None

    space2.delete()

    space1a_deleted = Space.get(client=client, space_id=space1.id)
    assert space1a_deleted.error is not None<|MERGE_RESOLUTION|>--- conflicted
+++ resolved
@@ -1,12 +1,5 @@
-<<<<<<< HEAD
-import pytest
-
-from steamship import Space, SteamshipError
-from tests.utils.client import get_steamship_client
-=======
 from steamship import Space
 from tests.utils.fixtures import get_steamship_client
->>>>>>> 700650f0
 
 
 def test_default_space():
