<<<<<<< HEAD
from utils.random import temporary_space

from steamship import File, PluginInstance
from steamship.client.operations.corpus_importer import CorpusImportRequest, CorpusImportResponse
from tests import PLUGINS_PATH
from tests.utils.deployables import deploy_plugin
from tests.utils.fixtures import get_steamship_client

HANDLE = "test-importer-plugin-v1"
TEST_H1 = "A Poem"
TEST_S1 = "Roses are red."
TEST_S2 = "Violets are blue."
TEST_S3 = "Sugar is sweet, and I love you."
TEST_DOC = f"# {TEST_H1}\n\n{TEST_S1} {TEST_S2}\n\n{TEST_S3}\n"


def test_e2e_corpus_importer():
    client = get_steamship_client()
    corpus_importer_path = PLUGINS_PATH / "importers" / "plugin_corpus_importer.py"
    file_importer_path = PLUGINS_PATH / "importers" / "plugin_file_importer.py"

    with temporary_space(client) as space:
        # test_file_importer_instance = PluginInstance.create(
        #     client, plugin_handle="test-fileImporter-valueOrData", upsert=True, space_id=space.id
        # ).data
        with deploy_plugin(client, file_importer_path, "fileImporter", space_id=space.id) as (
            _,
            _,
            fi_instance,
        ):
            with deploy_plugin(
                client, corpus_importer_path, "corpusImporter", space_id=space.id
            ) as (
                plugin,
                version,
                instance,
            ):
                req = CorpusImportRequest(
                    type="corpus",  # TODO: This will be replaced with a tag reference
                    handle="default",  # The default corpus
                    value="dummy-value",
                    pluginInstance=instance.handle,
                    fileImporterPluginInstance=fi_instance.handle,
                )
                res = client.post(
                    "plugin/instance/importCorpus",
                    req,
                    expect=CorpusImportResponse,
                    space_id=space.id,
                )
                res.wait()

                # We should now have two files!
                files = File.list(client, space_id=space.id).data
                assert files.files is not None
                assert len(files.files) == 2

                for file in files.files:
                    data = file.raw().data
                    assert data.decode("utf-8") == TEST_DOC
                    file.delete()
=======
# from utils.random import temporary_space
#
# from steamship import File, PluginInstance
# from steamship.client.operations.corpus_importer import CorpusImportRequest, CorpusImportResponse
# from tests import PLUGINS_PATH
# from tests.utils.deployables import deploy_plugin
# from tests.utils.fixtures import get_steamship_client
#
# HANDLE = "test-importer-plugin-v1"
# TEST_H1 = "A Poem"
# TEST_S1 = "Roses are red."
# TEST_S2 = "Violets are blue."
# TEST_S3 = "Sugar is sweet, and I love you."
# TEST_DOC = f"# {TEST_H1}\n\n{TEST_S1} {TEST_S2}\n\n{TEST_S3}\n"
#
#
# def test_e2e_corpus_importer():
#     client = get_steamship_client()
#     corpus_importer_path = PLUGINS_PATH / "importers" / "plugin_corpus_importer.py"
#     file_importer_path = PLUGINS_PATH / "importers" / "plugin_file_importer.py"
#
#     with temporary_space(client) as space:
#         # test_file_importer_instance = PluginInstance.create(
#         #     client, plugin_handle="test-fileImporter-valueOrData", upsert=True, space_id=space.id
#         # ).data
#         with deploy_plugin(client, file_importer_path, "fileImporter") as (
#             _,
#             _,
#             fi_instance,
#         ):
#             with deploy_plugin(
#                 client, corpus_importer_path, "corpusImporter", space_id=space.id
#             ) as (
#                 plugin,
#                 version,
#                 instance,
#             ):
#                 req = CorpusImportRequest(
#                     type="corpus",  # TODO: This will be replaced with a tag reference
#                     handle="default",  # The default corpus
#                     value="dummy-value",
#                     pluginInstance=instance.handle,
#                     fileImporterPluginInstance=fi_instance.handle,
#                 )
#                 res = client.post(
#                     "plugin/instance/importCorpus",
#                     req,
#                     expect=CorpusImportResponse,
#                     space_id=space.id,
#                 )
#                 res.wait()
#
#                 # We should now have two files!
#                 files = File.list(client, space_id=space.id).data
#                 assert files.files is not None
#                 assert len(files.files) == 2
#
#                 for file in files.files:
#                     data = file.raw().data
#                     assert data.decode("utf-8") == TEST_DOC
#                     file.delete()
>>>>>>> c0a28115
<|MERGE_RESOLUTION|>--- conflicted
+++ resolved
@@ -1,7 +1,6 @@
-<<<<<<< HEAD
 from utils.random import temporary_space
 
-from steamship import File, PluginInstance
+from steamship import File
 from steamship.client.operations.corpus_importer import CorpusImportRequest, CorpusImportResponse
 from tests import PLUGINS_PATH
 from tests.utils.deployables import deploy_plugin
@@ -59,67 +58,4 @@
                 for file in files.files:
                     data = file.raw().data
                     assert data.decode("utf-8") == TEST_DOC
-                    file.delete()
-=======
-# from utils.random import temporary_space
-#
-# from steamship import File, PluginInstance
-# from steamship.client.operations.corpus_importer import CorpusImportRequest, CorpusImportResponse
-# from tests import PLUGINS_PATH
-# from tests.utils.deployables import deploy_plugin
-# from tests.utils.fixtures import get_steamship_client
-#
-# HANDLE = "test-importer-plugin-v1"
-# TEST_H1 = "A Poem"
-# TEST_S1 = "Roses are red."
-# TEST_S2 = "Violets are blue."
-# TEST_S3 = "Sugar is sweet, and I love you."
-# TEST_DOC = f"# {TEST_H1}\n\n{TEST_S1} {TEST_S2}\n\n{TEST_S3}\n"
-#
-#
-# def test_e2e_corpus_importer():
-#     client = get_steamship_client()
-#     corpus_importer_path = PLUGINS_PATH / "importers" / "plugin_corpus_importer.py"
-#     file_importer_path = PLUGINS_PATH / "importers" / "plugin_file_importer.py"
-#
-#     with temporary_space(client) as space:
-#         # test_file_importer_instance = PluginInstance.create(
-#         #     client, plugin_handle="test-fileImporter-valueOrData", upsert=True, space_id=space.id
-#         # ).data
-#         with deploy_plugin(client, file_importer_path, "fileImporter") as (
-#             _,
-#             _,
-#             fi_instance,
-#         ):
-#             with deploy_plugin(
-#                 client, corpus_importer_path, "corpusImporter", space_id=space.id
-#             ) as (
-#                 plugin,
-#                 version,
-#                 instance,
-#             ):
-#                 req = CorpusImportRequest(
-#                     type="corpus",  # TODO: This will be replaced with a tag reference
-#                     handle="default",  # The default corpus
-#                     value="dummy-value",
-#                     pluginInstance=instance.handle,
-#                     fileImporterPluginInstance=fi_instance.handle,
-#                 )
-#                 res = client.post(
-#                     "plugin/instance/importCorpus",
-#                     req,
-#                     expect=CorpusImportResponse,
-#                     space_id=space.id,
-#                 )
-#                 res.wait()
-#
-#                 # We should now have two files!
-#                 files = File.list(client, space_id=space.id).data
-#                 assert files.files is not None
-#                 assert len(files.files) == 2
-#
-#                 for file in files.files:
-#                     data = file.raw().data
-#                     assert data.decode("utf-8") == TEST_DOC
-#                     file.delete()
->>>>>>> c0a28115
+                    file.delete()