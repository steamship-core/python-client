--- conflicted
+++ resolved
@@ -1,14 +1,9 @@
-<<<<<<< HEAD
 import json
+import logging
 from pathlib import Path
 from typing import List
 
 from steamship import SteamshipError, File, Tag
-=======
-import logging
-
-from steamship import SteamshipError
->>>>>>> 2e1ccf03
 from steamship.app import App, Response, create_handler, post
 from steamship.plugin.inputs.block_and_tag_plugin_input import BlockAndTagPluginInput
 from steamship.plugin.inputs.train_plugin_input import TrainPluginInput
@@ -121,12 +116,9 @@
         return model.run(request)
 
 
-<<<<<<< HEAD
-    def get_training_parameters(
-        self, request: PluginRequest[TrainingParameterPluginInput]
-    ) -> Response[TrainingParameterPluginOutput]:
+    def get_training_parameters(self, request: PluginRequest[TrainingParameterPluginInput]) -> Response[TrainingParameterPluginOutput]:
+        logging.info(f"get training parameters {TestTrainableTaggerPlugin.RESPONSE}")
         return Response(data=TestTrainableTaggerPlugin.TRAINING_PARAMETERS)
-
 
     def train(
         self, request: PluginRequest[TrainPluginInput]
@@ -137,24 +129,6 @@
             self.client,
             plugin_instance_id=request.plugin_instance_id,
             train_plugin_input=request.data
-=======
-    # noinspection PyUnusedLocal
-    @post("getTrainingParameters")
-    def get_training_parameters(self, **kwargs) -> Response[TrainingParameterPluginOutput]:
-        logging.info(f"get training parameters {TestTrainableTaggerPlugin.RESPONSE}")
-        return Response(data=TestTrainableTaggerPlugin.RESPONSE)
-
-    @post("train")
-    def train(self, **kwargs) -> Response[TrainPluginInput]:
-        train_plugin_input = TrainPluginInput.from_dict(kwargs)
-        return Response(
-            data=TrainPluginOutput(
-                tenant_id=train_plugin_input.tenant_id,
-                space_id=train_plugin_input.space_id,
-                model_upload_url=train_plugin_input.model_upload_url,
-                model_filename=train_plugin_input.model_filename,
-            )
->>>>>>> 2e1ccf03
         )
 
         # Example of having recorded that training started
