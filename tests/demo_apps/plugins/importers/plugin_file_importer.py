--- conflicted
+++ resolved
@@ -16,19 +16,9 @@
 TEST_DOC = f"# {TEST_H1}\n\n{TEST_S1} {TEST_S2}\n\n{TEST_S3}\n"
 
 
-<<<<<<< HEAD
-class TestFileImporterPlugin(FileImporter, App):
-    def run(
-        self, request: PluginRequest[FileImportPluginInput]
-    ) -> Response[RawDataPluginOutput]:
-        return Response(
-            data=RawDataPluginOutput(string=TEST_DOC, mime_type=MimeTypes.MKD)
-        )
-=======
 class TestFileImporterPlugin(FileImporter):
     def run(self, request: PluginRequest[FileImportPluginInput]) -> Response[RawDataPluginOutput]:
         return Response(data=RawDataPluginOutput(string=TEST_DOC, mime_type=MimeTypes.MKD))
->>>>>>> 90cdf663
 
 
 handler = create_handler(TestFileImporterPlugin)