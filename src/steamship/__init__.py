from importlib.metadata import PackageNotFoundError, version  # pragma: no cover

try:
    # Change here if project is renamed and does not equal the package name
    dist_name = __name__
    __version__ = version(dist_name)
except PackageNotFoundError:  # pragma: no cover
    __version__ = "unknown"
finally:
    del version, PackageNotFoundError

from .base import Configuration, MimeTypes, SteamshipError, TaskState, Task
from .data import (
    Block,
    DocTag,
    EmbeddingIndex,
    EmotionTag,
    File,
    Package,
    PackageInstance,
    PackageVersion,
    PluginInstance,
    PluginVersion,
<<<<<<< HEAD
    Tag,
    TagKind,
    TextTag,
    Workspace,
=======
    SentimentTag,
    Space,
    Tag,
>>>>>>> 83cc12c6
)

from .client import Steamship  # isort:skip

__all__ = [
    "Steamship",
    "Configuration",
    "SteamshipError",
    "MimeTypes",
    "Package",
    "PackageInstance",
    "PackageVersion",
    "File",
    "Task",
    "TaskState",
    "Block",
    "Tag",
    "Workspace",
    "PluginInstance",
    "PluginVersion",
    "SentimentTag",
    "EmotionTag",
    "DocTag",
    "EmbeddingIndex",
]<|MERGE_RESOLUTION|>--- conflicted
+++ resolved
@@ -9,7 +9,7 @@
 finally:
     del version, PackageNotFoundError
 
-from .base import Configuration, MimeTypes, SteamshipError, TaskState, Task
+from .base import Configuration, MimeTypes, SteamshipError, Task, TaskState
 from .data import (
     Block,
     DocTag,
@@ -21,16 +21,9 @@
     PackageVersion,
     PluginInstance,
     PluginVersion,
-<<<<<<< HEAD
+    SentimentTag,
     Tag,
-    TagKind,
-    TextTag,
     Workspace,
-=======
-    SentimentTag,
-    Space,
-    Tag,
->>>>>>> 83cc12c6
 )
 
 from .client import Steamship  # isort:skip
