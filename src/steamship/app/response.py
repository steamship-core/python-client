--- conflicted
+++ resolved
@@ -5,11 +5,8 @@
 import logging
 from typing import Any, Dict, Generic, TypeVar, Union
 
-<<<<<<< HEAD
-=======
 from pydantic import BaseModel
 
->>>>>>> edaf331c
 from steamship.base import Client, SteamshipError
 from steamship.base.binary_utils import flexi_create
 from steamship.base.mime_types import ContentEncodings, MimeTypes
