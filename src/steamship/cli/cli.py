--- conflicted
+++ resolved
@@ -3,11 +3,7 @@
 import sys
 import time
 from os import path
-<<<<<<< HEAD
-from typing import List
-=======
-from typing import Optional
->>>>>>> abd3d6d5
+from typing import List, Optional
 
 import click
 
@@ -32,22 +28,15 @@
     pass
 
 
-<<<<<<< HEAD
-def initialize(silently=False):
-    logging.root.setLevel(logging.FATAL)
-    if not silently:
-        click.echo(f"Steamship PYTHON cli version {steamship.__version__}")
-
-
-def abort(message: str):
-    click.secho(message, fg="red")
-    click.get_current_context().abort()
-=======
 def initialize(suppress_message: bool = False):
     logging.root.setLevel(logging.FATAL)
     if not suppress_message:
         click.echo(f"Steamship PYTHON cli version {steamship.__version__}")
->>>>>>> abd3d6d5
+
+
+def abort(message: str):
+    click.secho(message, fg="red")
+    click.get_current_context().abort()
 
 
 @click.command()
@@ -137,7 +126,6 @@
 
 @click.command()
 @click.option(
-<<<<<<< HEAD
     "--delete-data",
     "-d",
     is_flag=True,
@@ -211,7 +199,10 @@
         "config": package_instance.config,
     }
     click.echo(json.dumps(output, indent="  "))
-=======
+
+
+@click.command()
+@click.option(
     "--workspace",
     "-w",
     required=True,
@@ -273,19 +264,15 @@
         raise click.UsageError(message=e.message)
 
     click.echo(json.dumps(client.logs(offset, number, package, instance, version, request_path)))
->>>>>>> abd3d6d5
 
 
 cli.add_command(login)
 cli.add_command(deploy)
 cli.add_command(deploy, name="it")
 cli.add_command(ships)
-<<<<<<< HEAD
 cli.add_command(test_instance)
-=======
 cli.add_command(logs)
 
->>>>>>> abd3d6d5
 
 if __name__ == "__main__":
     deploy([])