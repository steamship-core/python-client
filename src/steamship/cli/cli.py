import json
import logging
import signal
import sys
import time
from os import getenv, path
from typing import Optional

import click

import steamship
from steamship import Steamship, SteamshipError
from steamship.base.configuration import DEFAULT_WEB_BASE, Configuration
from steamship.cli.create_instance import (
    config_str_to_dict,
    create_instance,
    load_manifest,
    set_unset_params,
)
from steamship.cli.deploy import (
    PackageDeployer,
    PluginDeployer,
    bundle_deployable,
    update_config_template,
)
from steamship.cli.local_server.server import SteamshipHTTPServer
from steamship.cli.manifest_init_wizard import manifest_init_wizard
from steamship.cli.requirements_init_wizard import requirements_init_wizard
from steamship.cli.ship_spinner import ship_spinner
from steamship.cli.utils import find_api_py, get_api_module
from steamship.data.manifest import DeployableType, Manifest
from steamship.data.user import User
from steamship.invocable.lambda_handler import get_class_from_module
from steamship.utils.repl import HttpREPL


@click.group()
def cli():
    pass


def initialize(suppress_message: bool = False):
    logging.root.setLevel(logging.FATAL)
    if not suppress_message:
        click.echo(f"Steamship Python CLI version {steamship.__version__}")


@click.command()
def login():
    """Log in to Steamship, creating ~/.steamship.json"""
    initialize()
    click.echo("Logging into Steamship.")
    if sys.argv[1] == "login":
        if Configuration.default_config_file_has_api_key():
            overwrite = click.confirm(
                text="You already have an API key in your .steamship.json file.  Do you want to remove it and login?",
                default=False,
            )
            if not overwrite:
                sys.exit(0)
            Configuration.remove_api_key_from_default_config()

        # Carry on with login
        client = Steamship()
        user = User.current(client)
        click.secho(f"🚢🚢🚢 Hooray! You're logged in with user handle: {user.handle} 🚢🚢🚢", fg="green")


@click.command()
def ships():
    """Ship some ships"""
    initialize()
    click.secho("Here are some ships:", fg="cyan")
    with ship_spinner():
        time.sleep(5)
    click.secho()


def _display_server_endpoints(local_api_url=None, ngrok_api_url=None):
    web_base = DEFAULT_WEB_BASE
    web_url = None

    if local_api_url or ngrok_api_url:
        web_url = f"{web_base}/debug?endpoint={ngrok_api_url or local_api_url}/answer"

    print("Serving your Agent..\n")

    if ngrok_api_url:
        print(f"🌎 Public API: {ngrok_api_url}")

    else:
        print(
            "⚠️ Public API: Unable to start ngrok. Try `pip install pyngrok` or use a different --port "
        )

    if local_api_url:
        print(f"🌎 Local API: {local_api_url}")
    else:
        print("⚠️ Local API:  Unable to start local server.")

    if web_url:
        print(f"🌎 Web UI:  {web_url}")
    else:
        print("⚠️ Web UI:  Unable to start web interface.")


def _run_ngrok(local_port: int) -> str:
    """Create an NGROK URL directed at `local_port`."""
    try:
        from pyngrok import ngrok
    except BaseException:
        click.secho("⚠️ Public API: Unable to start ngrok. Please either:")
        click.secho("   - Install pyngrok via `pip install pyngrok`")
        click.secho("   - Use the --no_ngrok flag")
        click.secho("   NGROK is only necessary if you wish to debug Telegram or Slack locally.")
        exit(1)
    try:
        http_tunnel = ngrok.connect(local_port, bind_tls=True)
    except BaseException:
        click.secho(f"⚠️ Public API: Unable to bind ngrok to port {local_port}")
        click.secho("   - Try running with a different port via the  --port flag.")
        exit(1)

    ngrok_api_url = http_tunnel.public_url
    return ngrok_api_url


def _run_local_server(
    local_port: int,
    instance_handle: Optional[str] = None,
    config: Optional[str] = None,
    workspace: Optional[str] = None,
    base_url: Optional[
        str
    ] = None,  # If provided, will override the default calculation, eg for ngrok
) -> str:
    """Start the local API Server."""
    path = find_api_py()
    api_module = get_api_module(path)
    invocable_class = get_class_from_module(api_module)

    # Use the provided base url (e.g. from NGROK) or default to localhost
    _base_url = base_url or "http://localhost"

    if not invocable_class:
        click.secho("⚠️ Local API: Unable to find Steamship service. Please:")
        click.secho(
            "   - Check to see that you have an api.py file containing an AgentService or PackageService "
        )
        exit(1)

    manifest = load_manifest()

    if not manifest:
        click.secho("⚠️ Local API: Unable to find your steamship.json file")
        exit(1)

    invocable_config, is_file = config_str_to_dict(config)
    set_unset_params(config, invocable_config, is_file, manifest)

    server = SteamshipHTTPServer(
        invocable_class,
        base_url=_base_url,
        port=local_port,
        invocable_handle=manifest.handle,
        invocable_version_handle=manifest.version,
        invocable_instance_handle=instance_handle,
        config=invocable_config,
        workspace=workspace,
    )
    server.start()

    def on_exit(signum, frame):
        click.secho("Shutting down server.")
        server.stop()
        click.secho("Shut down.")
        exit(1)

    signal.signal(signal.SIGINT, on_exit)

    local_api_url = f"http://localhost:{server.port}"
    return local_api_url


def _run_web_interface(base_url: str) -> str:
    web_base = DEFAULT_WEB_BASE
    try:
        config = Configuration()
        web_base = config.web_base
    except BaseException:
        click.secho("⚠️ Web UI:  Unable to find Steamship Configuration. Please:")
        click.secho(
            "   - Run `ship login` to make sure you have Steamship credentials in your environment."
        )

    return f"{web_base}/debug?endpoint={base_url}/prompt"


def serve_local(
    port: int = 8080,
    instance_handle: Optional[str] = None,
    no_ngrok: Optional[bool] = False,
    no_repl: Optional[bool] = False,
    no_ui: Optional[bool] = False,
    config: Optional[str] = None,
    workspace: Optional[str] = None,
):
    """Serve the invocable on localhost. Useful for debugging locally."""
    initialize()

    click.secho("Running your project..\n")

    # Start the NGROK connection
    ngrok_api_url = None
    if not no_ngrok:
        ngrok_api_url = _run_ngrok(port)
        click.secho(f"🌎 Public API: {ngrok_api_url}")

    # Start the local API Server. This has to happen after NGROK because the port & url need to be plummed.
    local_api_url = _run_local_server(
        local_port=port,
        instance_handle=instance_handle,
        config=config,
        workspace=workspace,
        base_url=ngrok_api_url,
    )

    if local_api_url:
        click.secho(f"🌎 Local API: {local_api_url}")
    else:
        click.secho("⚠️ Local API:  Unable to start local server.")

    # Start the web UI
    if not no_ui:
        web_url = _run_web_interface(ngrok_api_url or local_api_url)
        if web_url:
            click.secho(f"🌎 Web UI:  {web_url}")

    # Start the REPL
    if not no_repl:
        click.secho("\n💬 Interactive REPL below. Type to interact.\n")
        repl = HttpREPL(ngrok_api_url or local_api_url)
        repl.run()


@click.command()
@click.option(
    "--port",
    "-p",
    type=int,
    default=8443,
    help="Port to host the server on.",
)
@click.option(
    "--instance_handle",
    "-h",
    type=str,
    default=None,
    help="Handle of the package or plugin instance being hosted.",
)
@click.option(
    "--no_ngrok",
    "-n",
    is_flag=True,
    default=False,
    help="Don't attempt to create an ngrok URL.",
)
@click.option(
    "--no_ui",
    "-u",
    is_flag=True,
    default=False,
    help="Don't attempt to attach to a web UI.",
)
@click.option(
    "--no_repl",
    "-r",
    is_flag=True,
    default=False,
    help="Don't start a console REPL.",
)
@click.option(
    "--config",
    "-c",
    type=str,
    required=False,
    help="Instance configuration. May be inline JSON or a path to a file. If not specified, "
    "an empty configuration dictionary will be passed to the instance.",
)
@click.option(
    "--workspace",
    "-w",
    required=False,
    type=str,
    help="Workspace handle. The new instance will be created in this workspace. If not specified, "
    "the default workspace will be used.",
)
@click.argument(
    "environment", required=True, type=click.Choice(["local", "prod"], case_sensitive=False)
)
@click.pass_context
def serve(
    ctx,
    environment: str,
    port: int = 8080,
    instance_handle: Optional[str] = None,
    no_ngrok: Optional[bool] = False,
    no_repl: Optional[bool] = False,
    no_ui: Optional[bool] = False,
    config: Optional[str] = None,
    workspace: Optional[str] = None,
):
<<<<<<< HEAD
    """Serve your invocable locally or on prod"""
    if environment == "local":
        serve_local(
            port=port,
            instance_handle=instance_handle,
            no_ngrok=no_ngrok,
            no_repl=no_repl,
            no_ui=no_ui,
            config=config,
            workspace=workspace,
        )
    else:
        ctx.invoke(deploy)
        ctx.invoke(
            create_instance, workspace=workspace, instance_handle=instance_handle, config=config
        )
=======
    """Serve the local invocable"""
    initialize()
    path = find_api_py()
    api_module = get_api_module(path)
    invocable_class = get_class_from_module(api_module)
    base_url = "http://localhost"
    click.secho(f"Found Invocable: {invocable_class.__name__}")
    manifest = load_manifest()
    invocable_config, is_file = config_str_to_dict(config)
    set_unset_params(config, invocable_config, is_file, manifest)
    add_port_to_invocable_url = True

    if ngrok or ui:
        try:
            from pyngrok import ngrok
        except BaseException:
            click.secho("Shut down.")
            click.secho("⚠️ Unable to create public URL with ngrok. Please either:")
            click.secho("   1) Install pyngrok (`pip install pyngrok`) and re-run, or")
            click.secho("   2) Run without the --ngrok flag")
            exit(1)

        http_tunnel = ngrok.connect(port, bind_tls=True)
        public_url = http_tunnel.public_url
        click.secho(f" 🌎 Public URL: {public_url}")
        base_url = public_url
        add_port_to_invocable_url = False  # NGROK's URL will redirect to the local port already

    server = SteamshipHTTPServer(
        invocable_class,
        base_url=base_url,
        port=port,
        invocable_handle=invocable_handle,
        invocable_version_handle=invocable_version_handle,
        invocable_instance_handle=invocable_instance_handle,
        default_api_key=api_key,
        config=invocable_config,
        add_port_to_invocable_url=add_port_to_invocable_url,
    )
    if ui:
        web_base = DEFAULT_WEB_BASE
        try:
            config = Configuration()
            web_base = config.web_base
        except BaseException:
            click.secho(
                "Warning: unable to read Steamship configuration from disk. Have you logged in with `ship login`?"
            )

        click.secho("")
        click.secho("To view the graphical UI, visit: ")
        if web_base.endswith("/"):
            click.secho(f"    {web_base}debug?endpoint={public_url}/answer")
        else:
            click.secho(f"    {web_base}/debug?endpoint={public_url}/answer")

    def on_exit(signum, frame):
        click.secho("Shutting down server.")
        server.stop()
        click.secho("Shut down.")
        exit(1)

    signal.signal(signal.SIGINT, on_exit)

    click.secho(f"Starting development server on port {server.port}")
    server.start()
    click.secho()
>>>>>>> 3c572d6d

    click.secho("Starting HTTP REPL")
    HttpREPL(f"https://localhost:{server.port}").run()


@click.command()
def deploy():
    """Deploy the package or plugin in this directory"""
    initialize()
    client = None
    try:
        client = Steamship()
    except SteamshipError as e:
        click.secho(e.message, fg="red")
        click.get_current_context().abort()

    user = User.current(client)
    if path.exists("steamship.json"):
        manifest = Manifest.load_manifest()
    else:
        manifest = manifest_init_wizard(client)
        manifest.save()

    if not path.exists("requirements.txt"):
        requirements_init_wizard()

    deployable_type = manifest.type

    update_config_template(manifest)

    deployer = None
    if deployable_type == DeployableType.PACKAGE:
        deployer = PackageDeployer()
    elif deployable_type == DeployableType.PLUGIN:
        deployer = PluginDeployer()
    else:
        click.secho("Deployable must be of type package or plugin.", fg="red")
        click.get_current_context().abort()

    deployable = deployer.create_or_fetch_deployable(client, user, manifest)

    click.echo("Bundling content... ", nl=False)
    bundle_deployable(manifest)
    click.echo("Done. 📦")

    _ = deployer.create_version(client, manifest, deployable.id)

    thing_url = f"{client.config.web_base}{deployable_type.value}s/{manifest.handle}"
    click.echo(
        f"Deployment was successful. View and share your new {deployable_type.value} here:\n\n{thing_url}\n"
    )

    # Common error conditions:
    # - Package/plugin handle already taken. [handled; asks user for new]
    # - Version handle already deployed. [handled; asks user for new]
    # - Bad parameter configuration. [mitigated by deriving template from Config object]
    # - Package content fails health check (ex. bad import) [Error caught while checking config object]


@click.command()
def info():
    """Displays information about the current Steamship user.

    This is useful to help users (in a support or hackathon context) test whether they have configured their
    Steamship environment correctly.
    """
    initialize()
    click.echo("\nSteamship Client Info\n=====================\n")

    if Configuration.default_config_file_has_api_key() or getenv("STEAMSHIP_API_KEY", None):
        # User is logged in!
        client = None
        try:
            client = Steamship()
        except BaseException:
            click.secho("Incorrect API key or network error.\n", fg="red")
            click.secho(
                "Your Steamship API Key is set, but we were unable to use it to fetch your account information.\n"
            )
            click.secho("- If you are on your own computer, run `ship login` to login.")
            click.secho(
                "- If you are in Replit, add the STEAMSHIP_API_KEY secret, then close and re-open this shell.\n"
            )
            return

        try:
            user = User.current(client)
            click.echo(f"User handle: {user.handle}")
            click.echo(f"User ID:     {user.id}")
            click.echo(f"Profile:     {client.config.profile}")
            click.echo("\nReady to ship! 🚢🚢🚢\n")

        except BaseException:
            click.secho("Incorrect API key or network error.\n", fg="red")
            click.secho(
                "Your Steamship API Key is set, but we were unable to use it to fetch your account information.\n"
            )
            click.secho("- If you are on your own computer, run `ship login` to login.")
            click.secho(
                "- If you are in Replit, add the STEAMSHIP_API_KEY secret, then close and re-open this shell.\n"
            )
    else:
        click.secho("You are not logged in.\n")
        click.secho("- If you are on your own computer, run `ship login` to login.")
        click.secho(
            "- If you are in Replit, add the STEAMSHIP_API_KEY secret, then close and re-open this shell.\n"
        )


@click.command()
@click.option(
    "--workspace",
    "-w",
    required=True,
    type=str,
    help="Workspace handle used for scoping logs request. All requests MUST be scoped by workspace.",
)
@click.option(
    "--offset",
    "-o",
    default=0,
    type=int,
    help="Starting index from sorted logs to return a chunk. Used for paging. Defaults to 0.",
)
@click.option(
    "--number",
    "-n",
    default=50,
    type=int,
    help="Number of logs to return in a single batch. Defaults to 50.",
)
@click.option(
    "--package",
    "-p",
    type=str,
    help="Package handle. Used to filter logs returend to a specific package (across all instances).",
)
@click.option(
    "--instance",
    "-i",
    type=str,
    help="Instance handle. Used to filter logs returned to a specific instance of a package.",
)
@click.option(
    "--version",
    "-v",
    type=str,
    help="Version handle. Used to filter logs returned to a specific version of a package.",
)
@click.option(
    "--path",
    "request_path",
    type=str,
    help="Path invoked by a client operation. Used to filter logs returned to a specific invocation path.",
)
@click.option(
    "--with-fields",
    "-f",
    "field_values",
    type=str,
    help="Dictionary of log field values (format: key1=value1,key2=value2,...). Used to filter logs returned.",
)
def logs(
    workspace: str,
    offset: int,
    number: int,
    package: Optional[str] = None,
    instance: Optional[str] = None,
    version: Optional[str] = None,
    request_path: Optional[str] = None,
    field_values: Optional[str] = None,
):
    """Retrieve logs within a workspace."""

    initialize(suppress_message=True)
    client = None
    try:
        client = Steamship(workspace=workspace)
    except SteamshipError as e:
        raise click.UsageError(message=e.message)

    value_dict = {}
    if field_values:
        try:
            for item in field_values.split(","):
                key, value = item.split("=")
                value_dict[key] = value
        except ValueError:
            raise click.UsageError(
                message="Invalid dictionary format for fields. Please provide a dictionary in the "
                "format: key1=value1,key2=value2,..."
            )

    click.echo(
        json.dumps(
            client.logs(offset, number, package, instance, version, request_path, value_dict)
        )
    )


cli.add_command(login)
cli.add_command(deploy)
cli.add_command(info)
cli.add_command(deploy, name="it")
cli.add_command(ships)
cli.add_command(logs)
cli.add_command(serve)
cli.add_command(create_instance, name="use")

if __name__ == "__main__":
    serve([])<|MERGE_RESOLUTION|>--- conflicted
+++ resolved
@@ -30,6 +30,7 @@
 from steamship.cli.utils import find_api_py, get_api_module
 from steamship.data.manifest import DeployableType, Manifest
 from steamship.data.user import User
+from steamship.invocable.dev_logging_handler import DevelopmentLoggingHandler
 from steamship.invocable.lambda_handler import get_class_from_module
 from steamship.utils.repl import HttpREPL
 
@@ -74,34 +75,6 @@
     with ship_spinner():
         time.sleep(5)
     click.secho()
-
-
-def _display_server_endpoints(local_api_url=None, ngrok_api_url=None):
-    web_base = DEFAULT_WEB_BASE
-    web_url = None
-
-    if local_api_url or ngrok_api_url:
-        web_url = f"{web_base}/debug?endpoint={ngrok_api_url or local_api_url}/answer"
-
-    print("Serving your Agent..\n")
-
-    if ngrok_api_url:
-        print(f"🌎 Public API: {ngrok_api_url}")
-
-    else:
-        print(
-            "⚠️ Public API: Unable to start ngrok. Try `pip install pyngrok` or use a different --port "
-        )
-
-    if local_api_url:
-        print(f"🌎 Local API: {local_api_url}")
-    else:
-        print("⚠️ Local API:  Unable to start local server.")
-
-    if web_url:
-        print(f"🌎 Web UI:  {web_url}")
-    else:
-        print("⚠️ Web UI:  Unable to start web interface.")
 
 
 def _run_ngrok(local_port: int) -> str:
@@ -135,6 +108,10 @@
     ] = None,  # If provided, will override the default calculation, eg for ngrok
 ) -> str:
     """Start the local API Server."""
+    logging.info(
+        f"Starting local server. port={local_port}, instance_handle={instance_handle}, workspace={workspace}"
+    )
+
     path = find_api_py()
     api_module = get_api_module(path)
     invocable_class = get_class_from_module(api_module)
@@ -142,7 +119,10 @@
     # Use the provided base url (e.g. from NGROK) or default to localhost
     _base_url = base_url or "http://localhost"
 
+    logging.info(f"Local server base URL (for PackageService configuration) is {_base_url}")
+
     if not invocable_class:
+        logging.error("Local server startup unable to find Steamship service.")
         click.secho("⚠️ Local API: Unable to find Steamship service. Please:")
         click.secho(
             "   - Check to see that you have an api.py file containing an AgentService or PackageService "
@@ -152,6 +132,7 @@
     manifest = load_manifest()
 
     if not manifest:
+        logging.error("Local server startup unable to find Steamship manifest.")
         click.secho("⚠️ Local API: Unable to find your steamship.json file")
         exit(1)
 
@@ -170,20 +151,29 @@
     )
     server.start()
 
+    logging.info("Local server running.")
+
     def on_exit(signum, frame):
+        logging.info("Local server shutting down.")
         click.secho("Shutting down server.")
         server.stop()
         click.secho("Shut down.")
+        logging.info("Local server shut down complete.")
         exit(1)
 
     signal.signal(signal.SIGINT, on_exit)
 
     local_api_url = f"http://localhost:{server.port}"
+
+    logging.info(f"Local server address: {local_api_url}")
+
     return local_api_url
 
 
 def _run_web_interface(base_url: str) -> str:
     web_base = DEFAULT_WEB_BASE
+    logging.info(f"Starting web interface. web_base={web_base} and base_url={base_url}")
+
     try:
         config = Configuration()
         web_base = config.web_base
@@ -193,7 +183,10 @@
             "   - Run `ship login` to make sure you have Steamship credentials in your environment."
         )
 
-    return f"{web_base}/debug?endpoint={base_url}/prompt"
+    web_url = f"{web_base}/debug?endpoint={base_url}/prompt"
+    logging.info(f"Web interface url is: {web_url}")
+
+    return web_url
 
 
 def serve_local(
@@ -206,9 +199,13 @@
     workspace: Optional[str] = None,
 ):
     """Serve the invocable on localhost. Useful for debugging locally."""
+    dev_logging_handler = DevelopmentLoggingHandler.init_and_take_root()
+
     initialize()
-
     click.secho("Running your project..\n")
+
+    # Report the logs
+    click.secho(f"📝 Log file:   {dev_logging_handler.log_filename}")
 
     # Start the NGROK connection
     ngrok_api_url = None
@@ -226,7 +223,7 @@
     )
 
     if local_api_url:
-        click.secho(f"🌎 Local API: {local_api_url}")
+        click.secho(f"🌎 Local API:  {local_api_url}")
     else:
         click.secho("⚠️ Local API:  Unable to start local server.")
 
@@ -234,12 +231,13 @@
     if not no_ui:
         web_url = _run_web_interface(ngrok_api_url or local_api_url)
         if web_url:
-            click.secho(f"🌎 Web UI:  {web_url}")
+            click.secho(f"🌎 Web UI:     {web_url}")
 
     # Start the REPL
     if not no_repl:
         click.secho("\n💬 Interactive REPL below. Type to interact.\n")
-        repl = HttpREPL(ngrok_api_url or local_api_url)
+        prompt_url = f"{local_api_url or ngrok_api_url}/prompt"
+        repl = HttpREPL(prompt_url=prompt_url, dev_logging_handler=dev_logging_handler)
         repl.run()
 
 
@@ -310,7 +308,6 @@
     config: Optional[str] = None,
     workspace: Optional[str] = None,
 ):
-<<<<<<< HEAD
     """Serve your invocable locally or on prod"""
     if environment == "local":
         serve_local(
@@ -327,78 +324,9 @@
         ctx.invoke(
             create_instance, workspace=workspace, instance_handle=instance_handle, config=config
         )
-=======
-    """Serve the local invocable"""
-    initialize()
-    path = find_api_py()
-    api_module = get_api_module(path)
-    invocable_class = get_class_from_module(api_module)
-    base_url = "http://localhost"
-    click.secho(f"Found Invocable: {invocable_class.__name__}")
-    manifest = load_manifest()
-    invocable_config, is_file = config_str_to_dict(config)
-    set_unset_params(config, invocable_config, is_file, manifest)
-    add_port_to_invocable_url = True
-
-    if ngrok or ui:
-        try:
-            from pyngrok import ngrok
-        except BaseException:
-            click.secho("Shut down.")
-            click.secho("⚠️ Unable to create public URL with ngrok. Please either:")
-            click.secho("   1) Install pyngrok (`pip install pyngrok`) and re-run, or")
-            click.secho("   2) Run without the --ngrok flag")
-            exit(1)
-
-        http_tunnel = ngrok.connect(port, bind_tls=True)
-        public_url = http_tunnel.public_url
-        click.secho(f" 🌎 Public URL: {public_url}")
-        base_url = public_url
-        add_port_to_invocable_url = False  # NGROK's URL will redirect to the local port already
-
-    server = SteamshipHTTPServer(
-        invocable_class,
-        base_url=base_url,
-        port=port,
-        invocable_handle=invocable_handle,
-        invocable_version_handle=invocable_version_handle,
-        invocable_instance_handle=invocable_instance_handle,
-        default_api_key=api_key,
-        config=invocable_config,
-        add_port_to_invocable_url=add_port_to_invocable_url,
-    )
-    if ui:
-        web_base = DEFAULT_WEB_BASE
-        try:
-            config = Configuration()
-            web_base = config.web_base
-        except BaseException:
-            click.secho(
-                "Warning: unable to read Steamship configuration from disk. Have you logged in with `ship login`?"
-            )
-
-        click.secho("")
-        click.secho("To view the graphical UI, visit: ")
-        if web_base.endswith("/"):
-            click.secho(f"    {web_base}debug?endpoint={public_url}/answer")
-        else:
-            click.secho(f"    {web_base}/debug?endpoint={public_url}/answer")
-
-    def on_exit(signum, frame):
-        click.secho("Shutting down server.")
-        server.stop()
-        click.secho("Shut down.")
-        exit(1)
-
-    signal.signal(signal.SIGINT, on_exit)
-
-    click.secho(f"Starting development server on port {server.port}")
-    server.start()
-    click.secho()
->>>>>>> 3c572d6d
 
     click.secho("Starting HTTP REPL")
-    HttpREPL(f"https://localhost:{server.port}").run()
+    HttpREPL(f"https://localhost:{port}").run()
 
 
 @click.command()
