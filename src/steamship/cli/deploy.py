--- conflicted
+++ resolved
@@ -232,11 +232,11 @@
 
     def create_object(self, client: Steamship, manifest: Manifest):
         return Package.create(
-<<<<<<< HEAD
-            client, handle=manifest.handle, is_public=manifest.public, fetch_if_exists=True
-        )
-=======
-            client, handle=manifest.handle, profile=manifest, fetch_if_exists=True
+            client,
+            handle=manifest.handle,
+            profile=manifest,
+            is_public=manifest.public,
+            fetch_if_exists=True,
         )
 
     def update_object(self, deployable, client: Steamship, manifest: Manifest):
@@ -244,7 +244,6 @@
 
         package = deployable.update(client)
         return package
->>>>>>> 0f06f9b6
 
     def deployable_type(self):
         return "package"