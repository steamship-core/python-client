--- conflicted
+++ resolved
@@ -16,11 +16,11 @@
 from steamship.invocable import PackageService, post
 
 
-<<<<<<< HEAD
 class StreamingResponse(BaseModel):
     task: Task
     file: File
-=======
+
+
 def build_context_appending_emit_func(
     context: AgentContext, make_blocks_public: Optional[bool] = False
 ) -> EmitFunc:
@@ -41,7 +41,6 @@
             )
 
     return chat_history_append_func
->>>>>>> f6592291
 
 
 class AgentService(PackageService):
