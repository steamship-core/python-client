from typing import List, Optional

from steamship import Block
from steamship.agents.base import Metadata
from steamship.agents.llm.openai import OpenAI
from steamship.agents.context.context import AgentContext
from steamship.agents.planner.react import ReACTPlanner
from steamship.agents.service.agent_service import AgentService
from steamship.agents.tools.image_generation.dalle import DalleTool
from steamship.agents.tools.search.search import SearchTool
from steamship.experimental.transports.chat import ChatMessage

# AgentService is a PackageService.
from steamship.utils.repl import AgentREPL


class MyAssistant(AgentService):
    def __init__(self, **kwargs):
        super().__init__(**kwargs)
<<<<<<< HEAD
        self.tools = [
            SearchTool(),
            DalleTool(),
        ]
        self.planner = OpenAIReACTPlanner()

    def create_response(self, incoming_message: ChatMessage) -> Optional[List[ChatMessage]]:
        msg_id = incoming_message.get_message_id()
        chat_id = incoming_message.get_chat_id()

=======
        self.planner = ReACTPlanner(
            tools=[
                SearchTool(),
                GenerateImageTool(),
            ],
            llm=OpenAI(self.client),
        )

    def create_response(self, context: AgentContext) -> Optional[List[ChatMessage]]:
>>>>>>> 7676ace7
        # todo: do we need more here to allow for user-specific contexts?
        # todo: how to deal with overlapping requests (do this... and do this... and do this...)

        if len(context.emit_funcs) == 0:
            context.emit_funcs.append(self._send_message_agent)

        # pull up User<->Agent chat history, and append latest Human Input
        # this is distinct from any sort of history related to agent execution
        # chat_file = ChatFile.get(...)
        # chat_file.append_user_block(text=incoming_message.text)
        # current_context.chat_history = chat_file

        self.run_agent(context)

        # should we return any message to the user to indicate that a response?
        # maybe: "Working on it..." or "Received: {prompt}..."
        return []

    def _send_message_agent(self, blocks: List[Block], meta: Metadata):
        # should this be directly-referenced, or should this be an invoke() endpoint, with a value passed
        # in?
        chat_id = meta.get("chat_id")
        message_id = meta.get("message_id")
        messages = [
            ChatMessage.from_block(block=b, chat_id=chat_id, message_id=message_id) for b in blocks
        ]

        # Here is where we would update the ChatFile...
        # chat_file = ChatFile.get(...)
        # chat_file.append_system_blocks(blocks)

        print(f"\n\nTELEGRAM SENDING MESSAGES:\n{messages}")
        # self.telegram_transport.send(messages)


if __name__ == "__main__":
    AgentREPL(MyAssistant).run()<|MERGE_RESOLUTION|>--- conflicted
+++ resolved
@@ -2,8 +2,8 @@
 
 from steamship import Block
 from steamship.agents.base import Metadata
+from steamship.agents.context.context import AgentContext
 from steamship.agents.llm.openai import OpenAI
-from steamship.agents.context.context import AgentContext
 from steamship.agents.planner.react import ReACTPlanner
 from steamship.agents.service.agent_service import AgentService
 from steamship.agents.tools.image_generation.dalle import DalleTool
@@ -17,28 +17,15 @@
 class MyAssistant(AgentService):
     def __init__(self, **kwargs):
         super().__init__(**kwargs)
-<<<<<<< HEAD
-        self.tools = [
-            SearchTool(),
-            DalleTool(),
-        ]
-        self.planner = OpenAIReACTPlanner()
-
-    def create_response(self, incoming_message: ChatMessage) -> Optional[List[ChatMessage]]:
-        msg_id = incoming_message.get_message_id()
-        chat_id = incoming_message.get_chat_id()
-
-=======
         self.planner = ReACTPlanner(
             tools=[
                 SearchTool(),
-                GenerateImageTool(),
+                DalleTool(),
             ],
             llm=OpenAI(self.client),
         )
 
     def create_response(self, context: AgentContext) -> Optional[List[ChatMessage]]:
->>>>>>> 7676ace7
         # todo: do we need more here to allow for user-specific contexts?
         # todo: how to deal with overlapping requests (do this... and do this... and do this...)
 
