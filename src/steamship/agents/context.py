<<<<<<< HEAD
from pydantic import BaseModel

from steamship import Steamship


class AgentContext(BaseModel):
    client: Steamship
=======
from abc import ABC
from typing import Any, Callable, Dict, List, Tuple

from pydantic.main import BaseModel

from steamship import Block, Steamship, Task


class BaseTool(BaseModel, ABC):
    pass


class ToolBinding(BaseModel):
    tool: BaseTool
    inputs: List[Block]


ToolInputs = List[Block]
ToolOutputs = List[Block]
AgentStep = Tuple[ToolBinding, ToolOutputs]
AgentSteps = List[AgentStep]
Metadata = Dict[str, Any]
EmitFunc = Callable[[ToolOutputs, Metadata], None]


class AgentContext:
    # AgentContext is passed as a parameter for any `run_agent()` call on the `AgentService`
    # as well as any `Tool.run()` call. It provides access to arbitrary metadata about the
    # context of any agent invocation, as well as anything relevant to the `AgentService`
    # instance etc.
    #
    # It also provides access to two-distinct types of "history" or "memory":
    # (1) user <-> package interactions
    # (2) agent and tool interactions
    #
    # It is meant to be persisted (via a KeyValueStore or otherwise) to allow for
    # restarts, interruptions, etc.

    # NB: I've forgone the go-style contexts as structs with key-values here for now
    # i still believe there is value there, but i didn't want that to interfere with
    # readability too much when just trying to string together the concepts.
    id: str
    metadata: Metadata = {}

    # maybe needed?
    client: Steamship

    # User<->Package chat history (NOT Agent<-->Tool history)
    # NB: This is distinct from any sort of history related to agent execution
    # Primarily used to ferry prompts into agent executions AND
    # to allow for some sort of referential lookup of context as input to the agent
    # chat_history: ChatFile

    # Provides the overall goal of the agent
    # Maybe this can be derived from the chat_history, or whatever, but this
    # is a simplifying assumption.
    initial_prompt: List[Block]

    # instead of saving the execution history via File as text, this chooses to represent
    # state as objects. this may not be what we want. This could also be:
    # agent_history: ChatFile (with tags on blocks to represent state of Tool execution)
    # i need to think about that a bit more.
    #
    # for each of these bits, we probably need to save only IDs, and rehydrate properly;
    # likely requires an override of `dict()` and `parse_obj()`
    completed_steps: AgentSteps = []

    # This supports parallel tool execution. But I think that should
    # be a future iteration, as it complicates things quite a bit.
    #
    # as above this likely could be "discovered" from `agent_history: ChatFile` and tags
    # dynamically, and be more "Steamship-native". Perhaps in a second pass.
    in_progress: List[
        Tuple[ToolBinding, Task]
    ] = []  # todo: should this be a map from task_id -> ToolBinding?

    # this, I think(?), is not serializable, and must be set in some sort of context init bit
    # of whatever is doing the work.
    # in the future, this could be a set of callbacks, more broken out (onError, onComplete, ...)
    emit_funcs: List[EmitFunc] = []
>>>>>>> 9952b138
<|MERGE_RESOLUTION|>--- conflicted
+++ resolved
@@ -1,12 +1,3 @@
-<<<<<<< HEAD
-from pydantic import BaseModel
-
-from steamship import Steamship
-
-
-class AgentContext(BaseModel):
-    client: Steamship
-=======
 from abc import ABC
 from typing import Any, Callable, Dict, List, Tuple
 
@@ -86,5 +77,4 @@
     # this, I think(?), is not serializable, and must be set in some sort of context init bit
     # of whatever is doing the work.
     # in the future, this could be a set of callbacks, more broken out (onError, onComplete, ...)
-    emit_funcs: List[EmitFunc] = []
->>>>>>> 9952b138
+    emit_funcs: List[EmitFunc] = []