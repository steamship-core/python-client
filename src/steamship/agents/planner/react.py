from typing import Any, List

from steamship import Block
<<<<<<< HEAD
from steamship.agents.base import Action, AgentContext, BaseTool, FinishAction
=======
from steamship.agents.base import Action, AgentContext, BaseTool
>>>>>>> 2097c000
from steamship.agents.parsers.llm import LLMToolOutputParser
from steamship.agents.planner.base import LLMPlanner


class ReACTPlanner(LLMPlanner):
    output_parser: LLMToolOutputParser

    PROMPT = """Assistant is a large language model trained by OpenAI.
Assistant is designed to be able to assist with a wide range of tasks, from answering simple questions to providing in-depth explanations and discussions on a wide range of topics. As a language model, Assistant is able to generate human-like text based on the input it receives, allowing it to engage in natural-sounding conversations and provide responses that are coherent and relevant to the topic at hand.
Assistant is constantly learning and improving, and its capabilities are constantly evolving. It is able to process and understand large amounts of text, and can use this knowledge to provide accurate and informative responses to a wide range of questions. Additionally, Assistant is able to generate its own text based on the input it receives, allowing it to engage in discussions and provide explanations and descriptions on a wide range of topics.
Overall, Assistant is a powerful tool that can help with a wide range of tasks and provide valuable insights and information on a wide range of topics. Whether you need help with a specific question or just want to have a conversation about a particular topic, Assistant is here to assist.

TOOLS:
------
Assistant has access to the following tools:
{tool_index}
To use a tool, you MUST use the following format:
```
Thought: Do I need to use a tool? Yes
Action: the action to take, should be one of {tool_names}
Action Input: the input to the action
Observation: the result of the action
```

If you decide that you should use a Tool, you must generate the associated Action and Action Input.

Some tools will return Observations in the format of `Block(string)`. This will represent a successful completion
of that step and can be passed to subsequent tools, or returned to a user to answer their questions.

If you have generated an image using a Tool in response to a user request and wish to return it to the user, please
tell the user directly where to find the image. To do so, you MUST use the format:

```
Thought: Do I need to use a tool? No
AI: Image available via: Block(<identifier>).
```

When you have a response to say to the Human, or if you do not need to use a tool, you MUST use the format:
```
Thought: Do I need to use a tool? No
AI: [your response here]
```
Begin!

New input: {input}
{scratchpad}"""

    def __init__(self, tools: List[BaseTool], llm: Any):
        super().__init__(output_parser=LLMToolOutputParser(tools=tools), llm=llm, tools=tools)

    def _to_string(self, blocks: List[Block]) -> str:
        out = ""
        for block in blocks:
            if block.text:
                out += f"{block.text} "
            else:
                out += f"Requested image created in Block({block.id})."
        return out

    def plan(self, context: AgentContext) -> Action:

        scratchpad = ""
        for action in context.completed_steps:
            # assume tool usage
            prefix = "Thought: Do I need to use a tool? Yes"
            _action = f"Action: {action.tool.name}"
            action_input = f"Action Input: {self._to_string(action.tool_input)}"
            observation = f"Observation: {self._to_string(action.tool_output)}\n"
            scratchpad = "\n".join([scratchpad, prefix, _action, action_input, observation])

        scratchpad += "Thought:"
        tool_names = [t.name for t in self.tools]

        tool_index_parts = [f"- {t.name}: {t.ai_description}" for t in self.tools]
        tool_index = "\n".join(tool_index_parts)

        # for simplicity assume initial prompt is a single text block.
        # in reality, use some sort of formatter ?
        prompt = self.PROMPT.format(
            input=context.chat_history.last_user_message.text,
            tool_index=tool_index,
            tool_names=tool_names,
            scratchpad=scratchpad,
        )

        # print(f"Prompt: {prompt}\n----\n")
        # print(f"LLM Scratchpad: {scratchpad}\n")

        gpt4 = context.client.use_plugin("gpt-4")
        task = gpt4.generate(text=prompt, options={"stop": "Observation:"})
        task.wait()
        # here, we assume that the response will always be a single block of text.
        # print(f"LLM output: {task.output.blocks} \n")
<<<<<<< HEAD
        tool_name, inputs = self.output_parser.parse(task.output.blocks[0].text)

        print(f"Tool Name: {tool_name}, Inputs: {inputs}")
        if tool_name == "__finish__":
            # todo: fix pydantic validation when we decide on FinishAction concept or something.
            action = FinishAction(context=context, output=inputs)
            return action

        # print(f"selected: {tool_name}")
        # print(f"inputs: {self._to_string(inputs)}")
        next_tool = next(t for t in tools if t.name == tool_name)
        return Action(tool=next_tool, tool_input=inputs, context=context)
=======
        return self.output_parser.parse(task.output.blocks[0].text, context)
>>>>>>> 2097c000
<|MERGE_RESOLUTION|>--- conflicted
+++ resolved
@@ -1,11 +1,7 @@
 from typing import Any, List
 
 from steamship import Block
-<<<<<<< HEAD
-from steamship.agents.base import Action, AgentContext, BaseTool, FinishAction
-=======
 from steamship.agents.base import Action, AgentContext, BaseTool
->>>>>>> 2097c000
 from steamship.agents.parsers.llm import LLMToolOutputParser
 from steamship.agents.planner.base import LLMPlanner
 
@@ -99,19 +95,4 @@
         task.wait()
         # here, we assume that the response will always be a single block of text.
         # print(f"LLM output: {task.output.blocks} \n")
-<<<<<<< HEAD
-        tool_name, inputs = self.output_parser.parse(task.output.blocks[0].text)
-
-        print(f"Tool Name: {tool_name}, Inputs: {inputs}")
-        if tool_name == "__finish__":
-            # todo: fix pydantic validation when we decide on FinishAction concept or something.
-            action = FinishAction(context=context, output=inputs)
-            return action
-
-        # print(f"selected: {tool_name}")
-        # print(f"inputs: {self._to_string(inputs)}")
-        next_tool = next(t for t in tools if t.name == tool_name)
-        return Action(tool=next_tool, tool_input=inputs, context=context)
-=======
-        return self.output_parser.parse(task.output.blocks[0].text, context)
->>>>>>> 2097c000
+        return self.output_parser.parse(task.output.blocks[0].text, context)