from abc import ABC, abstractmethod
from typing import Any, Callable, Dict, List, Optional, Union

from pydantic import BaseModel

from steamship import Block, Task
from steamship.agents.context.context import AgentContext


class Action:
    pass  # Circular dependency


ToolInputs = List[Block]
ToolOutputs = List[Block]
AgentSteps = List[Action]
Metadata = Dict[str, Any]
EmitFunc = Callable[[ToolOutputs, Metadata], None]


<<<<<<< HEAD
class BaseTool(ABC):
=======
class AgentContext:
    # AgentContext is passed as a parameter for any `run_agent()` call on the `AgentService`
    # as well as any `Tool.run()` call. It provides access to arbitrary metadata about the
    # context of any agent invocation, as well as anything relevant to the `AgentService`
    # instance etc.
    #
    # It also provides access to two-distinct types of "history" or "memory":
    # (1) user <-> package interactions
    # (2) agent and tool interactions
    #
    # It is meant to be persisted (via a KeyValueStore or otherwise) to allow for
    # restarts, interruptions, etc.

    # NB: I've forgone the go-style contexts as structs with key-values here for now
    # i still believe there is value there, but i didn't want that to interfere with
    # readability too much when just trying to string together the concepts.
    id: str
    metadata: Metadata = {}

    # maybe needed?
    client: Steamship

    # User<->Package chat history (NOT Agent<-->Tool history)
    # NB: This is distinct from any sort of history related to agent execution
    # Primarily used to ferry prompts into agent executions AND
    # to allow for some sort of referential lookup of context as input to the agent
    # chat_history: ChatFile

    # Provides the overall goal of the agent
    # Maybe this can be derived from the chat_history, or whatever, but this
    # is a simplifying assumption.
    initial_prompt: List[Block]

    # instead of saving the execution history via File as text, this chooses to represent
    # state as objects. this may not be what we want. This could also be:
    # agent_history: ChatFile (with tags on blocks to represent state of Tool execution)
    # i need to think about that a bit more.
    #
    # for each of these bits, we probably need to save only IDs, and rehydrate properly;
    # likely requires an override of `dict()` and `parse_obj()`
    completed_steps: AgentSteps = []

    # This supports parallel tool execution. But I think that should
    # be a future iteration, as it complicates things quite a bit.
    #
    # as above this likely could be "discovered" from `agent_history: ChatFile` and tags
    # dynamically, and be more "Steamship-native". Perhaps in a second pass.
    in_progress: List[
        Tuple[Action, Task]
    ] = []  # todo: should this be a map from task_id -> ToolBinding?

    # this, I think(?), is not serializable, and must be set in some sort of context init bit
    # of whatever is doing the work.
    # in the future, this could be a set of callbacks, more broken out (onError, onComplete, ...)
    emit_funcs: List[EmitFunc] = []

    def get_llm(self) -> PluginInstance:
        # This may be something we wish to eventually provide application-level settings for.
        # E.g. the agent has a set_default_llm method that is available and supported in the UI.
        return self.client.use_plugin("gpt-4", config={"model": "gpt-3.5-turbo"})


class BaseTool(BaseModel, ABC):
>>>>>>> 2097c000
    # Working thinking: we don't yet have formalization about whether
    # this is a class-level name, isntance-level name, or
    # instance+context-level name.
    # thought(doug): this should be the planner-facing name (LLM-friendly?)
    name: str

    # Advice, but not hard-enforced:
    # This contains the description, inputs, and outputs.
    ai_description: str
    human_description: str  # Human readable string for logging

    @abstractmethod
    def run(self, tool_input: List[Block], context: AgentContext) -> Union[List[Block], Task[Any]]:
        raise NotImplementedError()

    # This gets called later if you return Task[Any] from run
    def post_process(self, async_task: Task, context: AgentContext) -> List[Block]:
        # nice helpers for making lists of blocks
        pass


class Action(BaseModel):
    class Config:
        arbitrary_types_allowed = True

    tool: BaseTool  # Tools are retrieved via their name
    tool_input: List[Block]  # Tools always get strings as input
    context: AgentContext
    tool_output: Optional[ToolOutputs] = []


class FinishAction(BaseModel):
    class Config:
        arbitrary_types_allowed = True

    output: Any  # Output can be anything as long as it's JSON serializable
    context: AgentContext<|MERGE_RESOLUTION|>--- conflicted
+++ resolved
@@ -18,73 +18,7 @@
 EmitFunc = Callable[[ToolOutputs, Metadata], None]
 
 
-<<<<<<< HEAD
-class BaseTool(ABC):
-=======
-class AgentContext:
-    # AgentContext is passed as a parameter for any `run_agent()` call on the `AgentService`
-    # as well as any `Tool.run()` call. It provides access to arbitrary metadata about the
-    # context of any agent invocation, as well as anything relevant to the `AgentService`
-    # instance etc.
-    #
-    # It also provides access to two-distinct types of "history" or "memory":
-    # (1) user <-> package interactions
-    # (2) agent and tool interactions
-    #
-    # It is meant to be persisted (via a KeyValueStore or otherwise) to allow for
-    # restarts, interruptions, etc.
-
-    # NB: I've forgone the go-style contexts as structs with key-values here for now
-    # i still believe there is value there, but i didn't want that to interfere with
-    # readability too much when just trying to string together the concepts.
-    id: str
-    metadata: Metadata = {}
-
-    # maybe needed?
-    client: Steamship
-
-    # User<->Package chat history (NOT Agent<-->Tool history)
-    # NB: This is distinct from any sort of history related to agent execution
-    # Primarily used to ferry prompts into agent executions AND
-    # to allow for some sort of referential lookup of context as input to the agent
-    # chat_history: ChatFile
-
-    # Provides the overall goal of the agent
-    # Maybe this can be derived from the chat_history, or whatever, but this
-    # is a simplifying assumption.
-    initial_prompt: List[Block]
-
-    # instead of saving the execution history via File as text, this chooses to represent
-    # state as objects. this may not be what we want. This could also be:
-    # agent_history: ChatFile (with tags on blocks to represent state of Tool execution)
-    # i need to think about that a bit more.
-    #
-    # for each of these bits, we probably need to save only IDs, and rehydrate properly;
-    # likely requires an override of `dict()` and `parse_obj()`
-    completed_steps: AgentSteps = []
-
-    # This supports parallel tool execution. But I think that should
-    # be a future iteration, as it complicates things quite a bit.
-    #
-    # as above this likely could be "discovered" from `agent_history: ChatFile` and tags
-    # dynamically, and be more "Steamship-native". Perhaps in a second pass.
-    in_progress: List[
-        Tuple[Action, Task]
-    ] = []  # todo: should this be a map from task_id -> ToolBinding?
-
-    # this, I think(?), is not serializable, and must be set in some sort of context init bit
-    # of whatever is doing the work.
-    # in the future, this could be a set of callbacks, more broken out (onError, onComplete, ...)
-    emit_funcs: List[EmitFunc] = []
-
-    def get_llm(self) -> PluginInstance:
-        # This may be something we wish to eventually provide application-level settings for.
-        # E.g. the agent has a set_default_llm method that is available and supported in the UI.
-        return self.client.use_plugin("gpt-4", config={"model": "gpt-3.5-turbo"})
-
-
 class BaseTool(BaseModel, ABC):
->>>>>>> 2097c000
     # Working thinking: we don't yet have formalization about whether
     # this is a class-level name, isntance-level name, or
     # instance+context-level name.
