"""Answers questions with the assistance of a VectorSearch plugin."""
import logging
from typing import Any, List, Optional, Union

from steamship import Block, DocTag, Tag, Task
from steamship.agents.llms import OpenAI
from steamship.agents.logging import AgentLogging
from steamship.agents.schema import AgentContext
from steamship.agents.tools.question_answering.vector_search_tool import VectorSearchTool
from steamship.agents.utils import get_llm, with_llm
from steamship.data import TagKind
from steamship.utils.repl import ToolREPL

DEFAULT_QUESTION_ANSWERING_PROMPT = (
    "Use the following pieces of memory to answer the question at the end. "
    """If you don't know the answer, just say that you don't know, don't try to make up an answer.

{source_text}

Question: {question}

Helpful Answer:"""
)


DEFAULT_SOURCE_DOCUMENT_PROMPT = "Source Document: {text}"


class VectorSearchQATool(VectorSearchTool):
    """Tool to answer questions with the assistance of a vector search plugin."""

    name: str = "VectorSearchQATool"
    human_description: str = "Answers questions about a user. This can include personal information (names, preferences, etc.)."
    agent_description: str = (
        "Used to answer questions. ",
        "The input should be a plain text question. ",
        "The output is a plain text answer",
    )
    question_answering_prompt: Optional[str] = DEFAULT_QUESTION_ANSWERING_PROMPT
    source_document_prompt: Optional[str] = DEFAULT_SOURCE_DOCUMENT_PROMPT
    load_docs_count: int = 2

    def answer_question(self, question: str, context: AgentContext) -> List[Block]:
        embed_index = self.get_embedding_index(context.client)
        task = embed_index.search(question, k=self.load_docs_count)
        task.wait()

        source_texts = []
        source_metadata = []

        for item in task.output.items:
            if item.tag and item.tag.text:
                item_data = {"text": item.tag.text}
                source_texts.append(self.source_document_prompt.format(**item_data))
                _metadata = {}
                if item.tag.value:
                    _metadata.update(item.tag.value)
                source_metadata.append(_metadata)

        final_prompt = self.question_answering_prompt.format(
            **{"source_text": "\n".join(source_texts), "question": question}
        )

<<<<<<< HEAD
        output_blocks = get_llm(context, default=OpenAI(client=context.client)).complete(
            prompt=final_prompt
        )
        for output_block in output_blocks:
            if output_block.tags is None:
                output_block.tags = []
            output_block.tags.append(
                Tag(kind=TagKind.DOCUMENT, name=DocTag.SOURCE, value={"sources": source_metadata})
            )
        return output_blocks
=======
        logging.info(
            f"Tool {self.name}: sending prompt to LLM",
            extra={
                AgentLogging.TOOL_NAME: self.name,
                AgentLogging.IS_MESSAGE: True,
                AgentLogging.MESSAGE_TYPE: AgentLogging.OBSERVATION,
                AgentLogging.MESSAGE_AUTHOR: AgentLogging.TOOL,
                "prompt": final_prompt,
            },
        )

        return get_llm(context, default=OpenAI(client=context.client)).complete(prompt=final_prompt)
>>>>>>> 6cbca57b

    def run(self, tool_input: List[Block], context: AgentContext) -> Union[List[Block], Task[Any]]:
        """Answers questions with the assistance of an Embedding Index plugin.

        Inputs
        ------
        tool_input: List[Block]
            A list of blocks to be rewritten if text-containing.
        context: AgentContext
            The active AgentContext.

        Output
        ------
        output: List[Blocks]
            A lit of blocks containing the answers.
        """

        output = []
        for input_block in tool_input:
            if not input_block.is_text():
                continue
            for output_block in self.answer_question(input_block.text, context):
                output.append(output_block)
        return output


if __name__ == "__main__":
    tool = VectorSearchQATool()
    repl = ToolREPL(tool)

    with repl.temporary_workspace() as client:
        index = tool.get_embedding_index(client)
        index.insert([Tag(text="Ted loves apple pie."), Tag(text="The secret passcode is 1234.")])
        repl.run_with_client(
            client, context=with_llm(context=AgentContext(), llm=OpenAI(client=client))
        )<|MERGE_RESOLUTION|>--- conflicted
+++ resolved
@@ -61,7 +61,16 @@
             **{"source_text": "\n".join(source_texts), "question": question}
         )
 
-<<<<<<< HEAD
+        logging.info(
+            f"Tool {self.name}: sending prompt to LLM",
+            extra={
+                AgentLogging.TOOL_NAME: self.name,
+                AgentLogging.IS_MESSAGE: True,
+                AgentLogging.MESSAGE_TYPE: AgentLogging.OBSERVATION,
+                AgentLogging.MESSAGE_AUTHOR: AgentLogging.TOOL,
+                "prompt": final_prompt,
+            },
+        )
         output_blocks = get_llm(context, default=OpenAI(client=context.client)).complete(
             prompt=final_prompt
         )
@@ -72,20 +81,6 @@
                 Tag(kind=TagKind.DOCUMENT, name=DocTag.SOURCE, value={"sources": source_metadata})
             )
         return output_blocks
-=======
-        logging.info(
-            f"Tool {self.name}: sending prompt to LLM",
-            extra={
-                AgentLogging.TOOL_NAME: self.name,
-                AgentLogging.IS_MESSAGE: True,
-                AgentLogging.MESSAGE_TYPE: AgentLogging.OBSERVATION,
-                AgentLogging.MESSAGE_AUTHOR: AgentLogging.TOOL,
-                "prompt": final_prompt,
-            },
-        )
-
-        return get_llm(context, default=OpenAI(client=context.client)).complete(prompt=final_prompt)
->>>>>>> 6cbca57b
 
     def run(self, tool_input: List[Block], context: AgentContext) -> Union[List[Block], Task[Any]]:
         """Answers questions with the assistance of an Embedding Index plugin.
