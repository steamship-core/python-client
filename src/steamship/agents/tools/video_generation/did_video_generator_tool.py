--- conflicted
+++ resolved
@@ -52,27 +52,8 @@
     driver_url: Optional[str] = None
     """The URL of the D-ID driver video. If not provided a driver video will be selected automatically."""
 
-<<<<<<< HEAD
-    expressions: Optional[List[dict]] = None
-    """A list of expressions (and their intensity) to apply.
-=======
     expressions: Optional[List[Expression]] = None
-    """A list of expressions to apply.
->>>>>>> e833727b
-
-    Valid expressions are: neutral | happy | surprise | serious
-    Intensity is a float from 0 to 1.0
-
-    Use the following form
-
-    [
-        {
-            "start_frame": 0,
-            "expression": "surprise",
-            "intensity": 1.0
-        },
-    ]
-    """
+    """A list of expressions to apply."""
 
     transition_frames: Optional[int] = 20
     """How many frames to use for expression transition."""
