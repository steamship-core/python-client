from enum import Enum
from typing import List, Mapping, Optional

from pydantic.main import BaseModel


class JSONType(str, Enum):
    string = "string"
    number = "number"
    integer = "integer"
    object = "object"
    array = "array"
    boolean = "boolean"
    null = "null"


class FunctionProperty(BaseModel):
    """Schema for an individual parameter used in an OpenAI function."""

    class Config:
        use_enum_values = True
<<<<<<< HEAD
=======
        """This tells Pydantic to serialize the Enum values as strings, which is VERY IMPORTANT for OpenAI"""
>>>>>>> b56e7cc6

    type: JSONType = JSONType.object
    """Type of the property. Defaults to object."""

    description: str
    """Description of the property. Should include format instructions."""


class FunctionParameters(BaseModel):
    """Schema for the description of how to invoke an OpenAI function."""

    class Config:
        use_enum_values = True
<<<<<<< HEAD
=======
        """This tells Pydantic to serialize the Enum values as strings, which is VERY IMPORTANT for OpenAI"""
>>>>>>> b56e7cc6

    type: JSONType = JSONType.object
    """Type of this object. DO NOT MODIFY."""

    properties: Mapping[str, FunctionProperty]
    """Map of param names to their types and description"""

    required: Optional[List[str]] = []
    """List of required parameter names."""


class OpenAIFunction(BaseModel):
    """Schema for an OpenAI function that can be used in prompting."""

    name: str
    """Name of the function.  This will appear in LLM response."""

    description: str
    """Purpose of function. Should describe expected output (and format)."""

    parameters: FunctionParameters
    """Specifies how the function should be called."""<|MERGE_RESOLUTION|>--- conflicted
+++ resolved
@@ -19,10 +19,7 @@
 
     class Config:
         use_enum_values = True
-<<<<<<< HEAD
-=======
         """This tells Pydantic to serialize the Enum values as strings, which is VERY IMPORTANT for OpenAI"""
->>>>>>> b56e7cc6
 
     type: JSONType = JSONType.object
     """Type of the property. Defaults to object."""
@@ -36,10 +33,7 @@
 
     class Config:
         use_enum_values = True
-<<<<<<< HEAD
-=======
         """This tells Pydantic to serialize the Enum values as strings, which is VERY IMPORTANT for OpenAI"""
->>>>>>> b56e7cc6
 
     type: JSONType = JSONType.object
     """Type of this object. DO NOT MODIFY."""
