import abc
import contextlib
import logging
import uuid
from abc import ABC
from typing import Any, Dict, List, Optional, Type, cast

from steamship import Block, Steamship, Task
<<<<<<< HEAD
from steamship.agents.base import AgentContext, BaseTool
from steamship.agents.logging import AgentLogging
=======
from steamship.agents.schema import AgentContext, Tool
>>>>>>> 735b323e
from steamship.agents.service.agent_service import AgentService
from steamship.data.workspace import SignedUrl, Workspace
from steamship.invocable.dev_logging_handler import DevelopmentLoggingHandler
from steamship.utils.signed_urls import upload_to_signed_url


class SteamshipREPL(ABC):
    """Base class for building REPLs that facilitate running Steamship code in the IDE."""

    client: Steamship
    dev_logging_handler: DevelopmentLoggingHandler

    def __init__(self, log_level=None):
        logger = logging.getLogger()
        logger.handlers.clear()
        logger.setLevel(log_level or logging.DEBUG)
        dev_logging_handler = DevelopmentLoggingHandler()
        logger.addHandler(dev_logging_handler)

    def _make_public_url(self, block):
        filepath = str(uuid.uuid4())
        signed_url = (
            self.client.get_workspace()
            .create_signed_url(
                SignedUrl.Request(
                    bucket=SignedUrl.Bucket.PLUGIN_DATA,
                    filepath=filepath,
                    operation=SignedUrl.Operation.WRITE,
                )
            )
            .signed_url
        )
        logging.info(f"Got signed url for uploading block content: {signed_url}")
        read_signed_url = (
            self.client.get_workspace()
            .create_signed_url(
                SignedUrl.Request(
                    bucket=SignedUrl.Bucket.PLUGIN_DATA,
                    filepath=filepath,
                    operation=SignedUrl.Operation.READ,
                )
            )
            .signed_url
        )
        upload_to_signed_url(signed_url, block.raw())
        return read_signed_url

    def print_blocks(self, blocks: List[Block], metadata: Dict[str, Any]):
        """Print a list of blocks to console."""
        output = None

        for block in blocks:
            if isinstance(block, dict):
                block = Block.parse_obj(block)
            if block.is_text():
                output = block.text
            elif block.url:
                output = block.url
            elif block.content_url:
                output = block.content_url
            else:
                url = self._make_public_url(block)
                output = url

        if output:
            logging.info(
                f"{output}",
                extra={
                    AgentLogging.IS_MESSAGE: True,
                    AgentLogging.MESSAGE_AUTHOR: AgentLogging.AGENT,
                },
            )

    @contextlib.contextmanager
    def temporary_workspace(self) -> Steamship:
        workspace = Workspace.create(client=self.client)
        temp_client = Steamship(workspace=workspace.handle)
        yield temp_client
        workspace.delete()

    @abc.abstractmethod
    def run(self):
        raise NotImplementedError()


class ToolREPL(SteamshipREPL):
    tool: Tool
    client = Steamship

    def __init__(self, tool: Tool, client: Optional[Steamship] = None):
        super().__init__()
        self.tool = tool
        self.client = client or Steamship()

    def run_with_client(self, client: Workspace, context: Optional[AgentContext] = None):
        try:
            from termcolor import colored  # noqa: F401
        except ImportError:

            def colored(message: str, color: str):
                print(message)

        if context is None:
            context = AgentContext()
        context.client = client

        print(f"Starting REPL for Tool {self.tool.name}...")
        print("If you make code changes, restart this REPL. Press CTRL+C to exit at any time.\n")

        while True:
            input_text = input(colored("Input: ", "blue"))  # noqa: F821
            input_block = Block(text=input_text)
            output = self.tool.run([input_block], context=context)
            if isinstance(output, Task):
                # TODO: Iterate on task support.
                print(f"Task: {output.task_id}")
            else:
                blocks = cast(List[Block], output)
                self.print_blocks(blocks, {})

    def run(self):
        with self.temporary_workspace() as client:
            self.run_with_client(client)


class AgentREPL(SteamshipREPL):
    agent_class: Type[AgentService]
    client = Steamship
    config = None

    def __init__(
        self, agent_class: Type[AgentService], method: str, client: Optional[Steamship] = None
    ):
        super().__init__()
        self.agent_class = agent_class
        self.method = method
        self.client = client or Steamship()

    def run_with_client(self, client: Steamship):
        try:
            from termcolor import colored  # noqa: F401
        except ImportError:

            def colored(text: str, color: str):
                print(text)

        print("Starting REPL for Agent...")
        print("If you make code changes, restart this REPL. Press CTRL+C to exit at any time.\n")

        agent_service = self.agent_class(client=client)

        while True:
<<<<<<< HEAD
            input_text = input(colored("Input: ", "blue"))  # noqa: F821
            message_id = uuid.uuid4().hex

            context = AgentContext.get_or_create(
                client,
                context_keys={
                    "chat_id": chat_id
                    # No message id here; we don't want a new context per message
                },
            )
            message = context.chat_history.append_user_message(
                text=input_text
            )  # Should this take a Block, instead of creating a block?

            logging.info(
                f"{input_text}",
                extra={
                    AgentLogging.IS_MESSAGE: True,
                    AgentLogging.MESSAGE_AUTHOR: AgentLogging.USER,
                },
            )

            message.set_message_id(message_id)
            response: Optional[List[Block]] = agent.create_response(context)

            self.print_blocks(response)
=======
            input_text = input(colored(text="Input: ", color="blue"))  # noqa: F821
            fn = getattr(agent_service, self.method)
            print(colored(text=f"{fn(input_text)}", color="green", force_color=True))
>>>>>>> 735b323e

    def run(self):
        with self.temporary_workspace() as client:
            self.run_with_client(client)<|MERGE_RESOLUTION|>--- conflicted
+++ resolved
@@ -6,12 +6,8 @@
 from typing import Any, Dict, List, Optional, Type, cast
 
 from steamship import Block, Steamship, Task
-<<<<<<< HEAD
-from steamship.agents.base import AgentContext, BaseTool
 from steamship.agents.logging import AgentLogging
-=======
 from steamship.agents.schema import AgentContext, Tool
->>>>>>> 735b323e
 from steamship.agents.service.agent_service import AgentService
 from steamship.data.workspace import SignedUrl, Workspace
 from steamship.invocable.dev_logging_handler import DevelopmentLoggingHandler
@@ -164,38 +160,10 @@
         agent_service = self.agent_class(client=client)
 
         while True:
-<<<<<<< HEAD
-            input_text = input(colored("Input: ", "blue"))  # noqa: F821
-            message_id = uuid.uuid4().hex
-
-            context = AgentContext.get_or_create(
-                client,
-                context_keys={
-                    "chat_id": chat_id
-                    # No message id here; we don't want a new context per message
-                },
-            )
-            message = context.chat_history.append_user_message(
-                text=input_text
-            )  # Should this take a Block, instead of creating a block?
-
-            logging.info(
-                f"{input_text}",
-                extra={
-                    AgentLogging.IS_MESSAGE: True,
-                    AgentLogging.MESSAGE_AUTHOR: AgentLogging.USER,
-                },
-            )
-
-            message.set_message_id(message_id)
-            response: Optional[List[Block]] = agent.create_response(context)
-
-            self.print_blocks(response)
-=======
             input_text = input(colored(text="Input: ", color="blue"))  # noqa: F821
-            fn = getattr(agent_service, self.method)
-            print(colored(text=f"{fn(input_text)}", color="green", force_color=True))
->>>>>>> 735b323e
+            responder = getattr(agent_service, self.method)
+            response = responder(input_text)
+            print(colored(text=f"{response}", color="green", force_color=True))
 
     def run(self):
         with self.temporary_workspace() as client:
