--- conflicted
+++ resolved
@@ -15,22 +15,16 @@
 from steamship import Block, SteamshipError
 
 
-<<<<<<< HEAD
-async def _model_call(session, text: str, api_url, headers, additional_params: dict = None) -> list:
-    additional_params = additional_params or {}
-    json_input = {"inputs": text, "wait_for_model": True, "parameters": additional_params}
-    ok_response, nok_response = None, None
-=======
 async def _model_call(
     session, text: str, api_url, headers, additional_params: dict = None, use_gpu: bool = False
 ) -> list:
+    additional_params = additional_params or {}
     json_input = dict(
         inputs=text,
         parameters=additional_params,
         options=dict(use_gpu=use_gpu, wait_for_model=False),
     )
-    data = json.dumps(json_input)
->>>>>>> c1abfb8b
+    ok_response, nok_response = None, None
 
     max_error_retries = 3
 
@@ -50,7 +44,7 @@
                 nok_response = await response.text()
                 if "is currently loading" not in nok_response:
                     logging.info(
-                        f'Received text response "{text_response}" for input text "{text}" [attempt {n_tries}/{max_error_retries}]'
+                        f'Received text response "{nok_response}" for input text "{text}" [attempt {n_tries}/{max_error_retries}]'
                     )
                     n_tries += 1
                 else:
@@ -58,24 +52,20 @@
     if ok_response is None:
         raise SteamshipError(
             message="Unable to query Hugging Face model",
-            internal_message=f"HF returned error: {text_response} after {n_tries} attempts",
+            internal_message=f"HF returned error: {nok_response} after {n_tries} attempts",
         )
     return ok_response
 
 
 async def _model_calls(
-<<<<<<< HEAD
-    texts: List[str], api_url: str, headers, additional_params: dict = None
-=======
     texts: List[str],
     api_url: str,
     headers,
     timeout_seconds: int,
     additional_params: dict = None,
     use_gpu: bool = False,
->>>>>>> c1abfb8b
 ) -> List[list]:
-    async with aiohttp.ClientSession(timeout=ClientTimeout(total=10)) as session:
+    async with aiohttp.ClientSession(timeout=ClientTimeout(total=timeout_seconds)) as session:
         tasks = []
         for text in texts:
             tasks.append(
@@ -95,24 +85,17 @@
 
 
 def get_huggingface_results(
-<<<<<<< HEAD
-    blocks: List[Block], hf_model_path: str, hf_bearer_token: str, additional_params: dict = None
-=======
     blocks: List[Block],
     hf_model_path: str,
     hf_bearer_token: str,
     additional_params: dict = None,
     timeout_seconds: int = 30,
     use_gpu: bool = False,
->>>>>>> c1abfb8b
 ) -> List[list]:
     api_url = f"https://api-inference.huggingface.co/models/{hf_model_path}"
     headers = {"Authorization": f"Bearer {hf_bearer_token}"}
     start_time = time.perf_counter()
     results = asyncio.run(
-<<<<<<< HEAD
-        _model_calls([block.text for block in blocks], api_url, headers, additional_params)
-=======
         _model_calls(
             [block.text for block in blocks],
             api_url,
@@ -121,7 +104,6 @@
             additional_params=additional_params,
             use_gpu=use_gpu,
         )
->>>>>>> c1abfb8b
     )
     total_time = time.perf_counter() - start_time
     logging.info(
