--- conflicted
+++ resolved
@@ -1,8 +1,5 @@
 import logging
-<<<<<<< HEAD
-=======
 import os
->>>>>>> 0e982ef3
 import urllib
 from pathlib import Path
 from typing import Optional
