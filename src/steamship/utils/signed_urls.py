import logging
import os
import tempfile
import urllib
<<<<<<< HEAD
from urllib.parse import parse_qs
=======
import uuid
from pathlib import Path
from typing import Optional
from urllib.parse import parse_qs, urlparse
>>>>>>> 90cdf663

import requests

from steamship import SteamshipError


def download_from_signed_url(url: str, to_file: Path = None) -> Path:
    """
    Downloads the Signed URL to the filename `desired_filename` in a temporary directory on disk.
    """
    logging.info(f"Downloading: {url} to {to_file} in a temporary directory")

    # Ensure the path to the desired file exists
    if not os.path.exists(to_file.parent):
        os.makedirs(to_file.parent)

    with open(to_file, "wb") as f:
        resp = requests.get(url)
        logging.info(f"Got contents of: {url}")
        content = resp.content
        f.write(content)
        logging.info(f"Wrote contents of: {url} to {to_file}")
    return Path(to_file)


def upload_to_signed_url(url: str, bytes: Optional[bytes] = None, filepath: Optional[Path] = None):
    """
    Uploads either the bytes or filepath contents to the provided Signed URL.
    """
    if bytes is not None:
        logging.info(f"Uploading provided bytes to: {url}")
    elif filepath is not None:
        logging.info(f"Uploading file at {filepath} to: {url}")
        with open(filepath, "rb") as f:
            bytes = f.read()
    else:
        raise SteamshipError(
            message="Unable to upload data to signed URL -- neither a filepath nor bytes were provided.",
            suggestion="Please provide either the `bytes` or the `filepath` argument",
        )

    files = {"file": (str(filepath), bytes)}
    parsed_url = urllib.parse.urlparse(url)

    if "amazonaws.com" in parsed_url.netloc:
        # When uploading to AWS Production, the format of the URL should be https://BUCKET.DOMAIN/KEY
        http_response = requests.put(url, data={}, files=files)
    else:
        # When uploading to AWS Localstack, the format of the URL should be https://DOMAIN/BUCKET
        # And we must, in addition, re-format the POST request. This appears to be a quick of using Localstack
        # and here should be considered a special case to enable testing.
        logging.info(
            "Space.upload_to_signed_url is using the LOCALSTACK upload strategy."
        )

        params = parse_qs(parsed_url.query)
        params = {p: params[p][0] for p in params}
        path_parts = parsed_url.path.lstrip("/").split("/")
        bucket = path_parts[0]

        # This result in http://DOMAIN/BUCKET
        newurl = f"{parsed_url.scheme}://{parsed_url.netloc}/{bucket}"

        # The key, and a selected subset of the former query args, become multi-part mime data
        key = "/".join(path_parts[1:])
        data = {
            "key": key,
            "AWSAccessKeyId": params["X-Amz-Credential"].split("/")[0],
            "signature": params["X-Amz-Signature"],
        }
        http_response = requests.post(newurl, data=data, files=files)

    # S3 returns 204 upon success; we include 200 here for safety.
    if http_response.status_code not in [200, 204]:
        logging.error(f"File upload error. file={filepath}. url= {url}")
        logging.error(f"Status Code: {http_response.status_code}")
        logging.error(f"Response Text: {http_response.text}")
        raise SteamshipError(
            message=f"Unable to upload data to signed URL. Status code: {http_response.status_code}. Status text: {http_response.text}"
        )<|MERGE_RESOLUTION|>--- conflicted
+++ resolved
@@ -2,14 +2,10 @@
 import os
 import tempfile
 import urllib
-<<<<<<< HEAD
-from urllib.parse import parse_qs
-=======
 import uuid
 from pathlib import Path
 from typing import Optional
 from urllib.parse import parse_qs, urlparse
->>>>>>> 90cdf663
 
 import requests
 
