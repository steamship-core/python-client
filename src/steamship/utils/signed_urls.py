--- conflicted
+++ resolved
@@ -1,9 +1,6 @@
 import logging
 import os
-<<<<<<< HEAD
-=======
 import tempfile
->>>>>>> aa9b26e6
 import urllib
 import uuid
 from pathlib import Path
