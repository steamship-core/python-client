--- conflicted
+++ resolved
@@ -5,18 +5,8 @@
 from typing import Optional
 
 
-<<<<<<< HEAD
-def zip_folder(folder_path: str) -> str:
-    """Zips a folder on disk to a co-located zip-file of the same name."""
-    logging.info(f"Zipping: {folder_path}")
-    shutil.make_archive(folder_path.rstrip("/"), "zip", folder_path)
-    ret = folder_path.rstrip("/") + ".zip"
-    logging.info(f"Zipped: {ret}")
-    return ret
-=======
 def zip_folder(folder: Path, into_file: Optional[Path]) -> Path:
     """Zips a folder on disk to a co-located zip-file of the same name.
->>>>>>> fcc22549
 
     The resulting zip file does not contain the enclosing folder name provided.
     It contains only the children of that folder as its root elements.
@@ -33,7 +23,7 @@
 
     # Ensure the path to the desired extraction folder exists
     if not into_file.parent.exists():
-        into_file.parent.mkdir(parents=True, exists_ok=True)
+        into_file.parent.mkdir(parents=True, exist_ok=True)
 
     shutil.move(zip_path_str, into_file)
     return into_file
@@ -42,20 +32,13 @@
 def unzip_folder(zip_file: Path, into_folder: Optional[Path]) -> Path:
     """Unzips a folder on disk, returning the path to the new folder resulting."""
     logging.info(f"Unzipping: {zip_file}")
-<<<<<<< HEAD
-    folder_path = ".".join(zip_file.split(".")[:-1])  # i.e. cut off the extension
-    shutil.unpack_archive(zip_file, folder_path, "zip")
-    logging.info(f"Unzipped: {folder_path}")
-    return folder_path
-=======
     if into_folder is None:
         into_folder = zip_file.with_suffix('') # Strips the '.zip' suffix
 
     # Ensure the path to the desired extraction folder exists
     if not into_folder.parent.exists():
-        into_folder.parent.mkdir(parents=True, exists_ok=True)
+        into_folder.parent.mkdir(parents=True, exist_ok=True)
 
     shutil.unpack_archive(zip_file, into_folder, 'zip')
     logging.info(f"Unzipped: {into_folder}")
-    return Path(into_folder)
->>>>>>> fcc22549
+    return Path(into_folder)