from abc import ABC, abstractmethod

from steamship.app import Response, post
from steamship.plugin.inputs.block_and_tag_plugin_input import BlockAndTagPluginInput
from steamship.plugin.inputs.training_parameter_plugin_input import TrainingParameterPluginInput
from steamship.plugin.outputs.block_and_tag_plugin_output import BlockAndTagPluginOutput
from steamship.plugin.service import PluginRequest, PluginService


# Note!
# =====
#
# This is the PLUGIN IMPLEMENTOR's View of a Tagger.
#
# If you are using the Steamship Client, you probably want steamship.client.operations.tagger instead
# of this file.
#
class Tagger(PluginService[BlockAndTagPluginInput, BlockAndTagPluginOutput], ABC):
<<<<<<< HEAD

=======
>>>>>>> a3ee1ee1
    @abstractmethod
    def run(
            self, request: PluginRequest[BlockAndTagPluginInput]
    ) -> Response[BlockAndTagPluginOutput]:
        raise NotImplementedError()

    @post("tag")
    def run_endpoint(self, **kwargs) -> Response[BlockAndTagPluginOutput]:
        """Exposes the Tagger's `run` operation to the Steamship Engine via the expected HTTP path POST /tag"""
        return self.run(
            PluginRequest.from_dict(kwargs, wrapped_object_from_dict=BlockAndTagPluginInput.from_dict)
        )<|MERGE_RESOLUTION|>--- conflicted
+++ resolved
@@ -16,10 +16,7 @@
 # of this file.
 #
 class Tagger(PluginService[BlockAndTagPluginInput, BlockAndTagPluginOutput], ABC):
-<<<<<<< HEAD
 
-=======
->>>>>>> a3ee1ee1
     @abstractmethod
     def run(
             self, request: PluginRequest[BlockAndTagPluginInput]
