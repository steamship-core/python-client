from abc import ABC, abstractmethod
from typing import Any, Dict, Type

<<<<<<< HEAD
=======
from pydantic import BaseModel

>>>>>>> edaf331c
from steamship.app import Response, post
from steamship.base import Client
from steamship.plugin.config import Config
from steamship.plugin.inputs.raw_data_plugin_input import RawDataPluginInput
from steamship.plugin.outputs.block_and_tag_plugin_output import BlockAndTagPluginOutput
from steamship.plugin.service import PluginRequest, PluginService

# Note!
# =====
#
# This is the PLUGIN IMPLEMENTOR's View of a Blockifier.
#
# If you are using the Steamship Client, you probably want steamship.client.operations.converter instead
# of this file.
#


class Blockifier(PluginService[RawDataPluginInput, BlockAndTagPluginOutput], ABC):
    # noinspection PyUnusedLocal
    def __init__(self, client: Client = None, config: Dict[str, Any] = None):
        if config:
            self.config = self.config_cls()(**config)

    @abstractmethod
    def config_cls(self) -> Type[Config]:
        raise NotImplementedError()

    @abstractmethod
    def run(self, request: PluginRequest[RawDataPluginInput]) -> Response[BlockAndTagPluginOutput]:
        raise NotImplementedError()

    @post("blockify")
    def run_endpoint(self, **kwargs) -> Response[BlockAndTagPluginOutput]:
        """Exposes the Corpus Importer's `run` operation to the Steamship Engine via the expected HTTP path POST /import"""
        return self.run(
            PluginRequest.from_dict(kwargs, wrapped_object_from_dict=RawDataPluginInput.from_dict)
        )<|MERGE_RESOLUTION|>--- conflicted
+++ resolved
@@ -1,11 +1,8 @@
 from abc import ABC, abstractmethod
 from typing import Any, Dict, Type
 
-<<<<<<< HEAD
-=======
 from pydantic import BaseModel
 
->>>>>>> edaf331c
 from steamship.app import Response, post
 from steamship.base import Client
 from steamship.plugin.config import Config
