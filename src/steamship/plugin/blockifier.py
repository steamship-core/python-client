--- conflicted
+++ resolved
@@ -26,13 +26,6 @@
         if config:
             self.config = self.config_cls()(**config)
 
-<<<<<<< HEAD
-    @classmethod
-    def subclass_request_from_dict(cls, d: Any, client: Client = None) -> RawDataPluginInput:
-        return RawDataPluginInput.from_dict(d, client=client)
-
-=======
->>>>>>> fcc22549
     @abstractmethod
     def config_cls(self) -> Type[Config]:
         raise NotImplementedError()
