--- conflicted
+++ resolved
@@ -1,15 +1,8 @@
 from abc import ABC, abstractmethod
 
-<<<<<<< HEAD
 from steamship.app import Response, post
-from steamship.client.operations.corpus_importer import (
-    CorpusImportRequest,
-    CorpusImportResponse,
-)
-=======
 from steamship.base import Client
 from steamship.client.operations.corpus_importer import CorpusImportRequest, CorpusImportResponse
->>>>>>> 20c75301
 from steamship.plugin.service import PluginRequest, PluginService
 
 
