--- conflicted
+++ resolved
@@ -9,7 +9,6 @@
 from steamship.plugin.inputs.export_plugin_input import ExportPluginInput
 from steamship.plugin.inputs.training_parameter_plugin_input import TrainingParameterPluginInput
 
-<<<<<<< HEAD
 @dataclass
 class TrainingParameterPluginOutput:
     machine_type: Optional[str] = None
@@ -20,16 +19,6 @@
     inference_params: Dict[str, Any] = None
 
     export_request: ExportPluginInput = None
-=======
-class TrainingParameterPluginOutput(BaseModel):
-    machineType: str = None
-    modelName: str = None
-    modelFilename: str = None
-    trainingEpochs: int = None
-    testingHoldoutPercent: float = None
-    testSplitSeed: int = None
-    trainingParams: Dict[str, Any] = None
->>>>>>> 0e982ef3
 
     @staticmethod
     def from_input(input: TrainingParameterPluginInput) -> "TrainingParameterPluginOutput":
