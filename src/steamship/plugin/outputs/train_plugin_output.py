--- conflicted
+++ resolved
@@ -10,17 +10,10 @@
     This is the object produced by a completed trainable operation, stored as the `output` field of a `train` task.
     """
 
-<<<<<<< HEAD
     # The tenant in which trainable is happening
-    tenantId: str = None
+    tenant_id: str = None
     # The space in which trainable is happening
-    spaceId: str = None
-=======
-    # The tenant in which training is happening
-    tenant_id: str = None
-    # The space in which training is happening
     space_id: str = None
->>>>>>> 2e1ccf03
     #  The name of the model being trained
     model_name: str = None
 
@@ -32,13 +25,8 @@
     model_upload_url: str = None
 
     # Arbitrary key-valued data to provide to the inference runner.
-<<<<<<< HEAD
     # The trainable process will have the opportunity to amend this before writing it to the output
-    inferenceParams: dict = None
-=======
-    # The training process will have the opportunity to amend this before writing it to the output
     inference_params: dict = None
->>>>>>> 2e1ccf03
 
     progress: dict = None
     result_data: dict = None
