--- conflicted
+++ resolved
@@ -1,20 +1,13 @@
 import io
 from dataclasses import dataclass
-<<<<<<< HEAD
 from typing import Any, Optional, Union
 
 from steamship.base import Client, MimeTypes
-=======
-from typing import Any
-
-from steamship.base import Client
->>>>>>> 1e6ac387
 from steamship.base.binary_utils import flexi_create
 
 
 @dataclass
 class RawDataPluginOutput:
-<<<<<<< HEAD
     """Represents mime-typed raw data that can be returned to the engine.
 
     As a few examples, you can return:
@@ -62,32 +55,6 @@
         return RawDataPluginOutput(
             base64string=d.get('data', None),
             mimeType=d.get('mimeType', None)
-=======
-    data: str = None  # This should **always** be in base64
-    mimeType: str = None
-
-    def __init__(
-        self,
-        base64string: str = None,
-        string: str = None,
-        bytes: io.BytesIO = None,
-        json: io.BytesIO = None,
-        mime_type: str = None,
-    ):
-        self.data, self.mimeType, encoding = flexi_create(
-            base64string=base64string,
-            string=string,
-            json=json,
-            bytes=bytes,
-            mime_type=mime_type,
-            force_base64=True,  # The Engine needs the data result to always be base64 encoded.
-        )
-
-    @staticmethod
-    def from_dict(d: Any, client: Client = None) -> "RawDataPluginOutput":
-        return RawDataPluginOutput(
-            base64string=d.get("data", None), mime_type=d.get("mimeType", None)
->>>>>>> 1e6ac387
         )
 
     def to_dict(self) -> dict:
