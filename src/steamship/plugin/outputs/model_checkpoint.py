import logging
import tempfile
from pathlib import Path
from typing import ClassVar, Optional

<<<<<<< HEAD
from pydantic import BaseModel
=======
from pydantic import BaseModel, Field
>>>>>>> 491bcd1c

from steamship import SteamshipError
from steamship.base import Client
from steamship.data.space import SignedUrl, Space
from steamship.utils.signed_urls import download_from_signed_url, upload_to_signed_url
from steamship.utils.zip_archives import unzip_folder, zip_folder


def _get_space(client: Client) -> Space:
    # We should probably add a hard-coded tway to get this. The client in a Steamship Plugin/App comes
    # pre-configured with an API key and the Space in which this client should be operating.
    # This is a way to load the model object for that space.
    space = Space.get(client, id_=client.config.space_id, handle=client.config.space_handle)
    if not space.data:
        logging.error(f"Unable to get space.")
        raise SteamshipError(
            message="Error while retrieving the Space associated with this client config.",
            internal_message=f"space_id={client.config.space_id}   space_handle={client.config.space_handle}",
        )
    logging.info(f"Got space: {space.data.id}")
    return space.data


class ModelCheckpoint(BaseModel):
    # The default model checkpoint handle unless one is provided.
    DEFAULT_HANDLE: ClassVar[str] = "default"

    """Represents the saved state of a trained PluginInstance.
    """
    client: Client
    space: Space
    plugin_instance_id: str

    parent_directory: Optional[Path] = None  # e.g. /tmp
    handle: str = None  # The handle of this ModelCheckpoint.
    plugin_instance_id: str = None  #

    def __init__(
        self,
        client: Client,
        parent_directory: Optional[Path] = None,
        handle: str = DEFAULT_HANDLE,
        plugin_instance_id: str = None,
    ):
        super().__init__(
            client=client,
            parent_directory=parent_directory,
<<<<<<< HEAD
            space=_get_space(client),
            plugin_instance_id=plugin_instance_id,
            handle=handle or ModelCheckpoint.DEFAULT_HANDLE,
=======
            plugin_instance_id=plugin_instance_id,
            handle=handle or ModelCheckpoint.DEFAULT_HANDLE,
            space=_get_space(client),
>>>>>>> 491bcd1c
        )

        if self.plugin_instance_id is None:
            raise SteamshipError("Null plugin_instance_id provided ModelCheckpoint")

        if parent_directory is None:
            # TODO(ted): We may want to not use a tempdir so that we can cache it.
            self.parent_directory = Path(tempfile.mkdtemp())

        # Create the folder path on disk.
        logging.info(f"Making sure Checkpoint path exists: {self.folder_path_on_disk()}")
        self.folder_path_on_disk().mkdir(parents=True, exist_ok=True)

    def folder_path_on_disk(self) -> Path:
        """Returns the path to this checkpoint on the local disk.

        On disk, the model checkpoint is the folder:
            `{parent_directory}/{checkpoint_handle}/`
        """
        return self.parent_directory / Path(self.handle)

    def archive_path_on_disk(self) -> Path:
        """Returns the path to the checkpoint archive on disk.

        On disk, the model checkpoint is the folder:
            `{parent_directory}/{checkpoint_handle}.zip`
        """
        return self.parent_directory / Path(f"{self.handle}.zip")

    def archive_path_in_steamship(self, as_handle: str = None) -> str:
        """Returns the path to the checkpoint archive on Steamship.

        On steamship, the checkpoint is archived in the Space's PluginInstance bucket as:
           `{plugin_instance_bucket}/{plugin_instance_id}/{checkpoint_handle}.zip

        Here we only return the following path since the bucket is specified separately
        in the required Steamship API calls:
            `{plugin_instance_id}/{checkpoint_handle}.zip`
        """
        return f"{self.plugin_instance_id}/{as_handle or self.handle}.zip"

    def download_model_bundle(self) -> Path:
        """Download's the model from Steamship and unzips to `parent_directory`"""
        download_resp = self.space.create_signed_url(
            SignedUrl.Request(
                bucket=SignedUrl.Bucket.PLUGIN_DATA,
                filepath=self.archive_path_in_steamship(),
                operation=SignedUrl.Operation.READ,
            )
        )
        if not download_resp.data or not download_resp.data.signedUrl:
            raise SteamshipError(
                message=f"Received empty Signed URL for model download of '{self.handle}."
            )
        download_from_signed_url(download_resp.data.signedUrl, to_file=self.archive_path_on_disk())
        unzip_folder(self.archive_path_on_disk(), into_folder=self.folder_path_on_disk())
        if not download_resp.data or not download_resp.data.signedUrl:
            raise SteamshipError(
                message=f"Received empty Signed URL for model download of '{self.handle}."
            )
        download_from_signed_url(download_resp.data.signedUrl, to_file=self.archive_path_on_disk())
        unzip_folder(self.archive_path_on_disk(), into_folder=self.folder_path_on_disk())
        return self.folder_path_on_disk()

    def _upload_model_zip(self, as_handle: str = None):
        """Assumes a pre-zipped model, uploads to the requested zip.

        This is an internal function. Please use upload_model_bundle as an caller."""
        logging.info(f"ModelCheckpoint:_upload_model_zip - handle={as_handle}")
        signed_url_resp = self.space.create_signed_url(
            SignedUrl.Request(
                bucket=SignedUrl.Bucket.PLUGIN_DATA,
                filepath=self.archive_path_in_steamship(as_handle=as_handle),
                operation=SignedUrl.Operation.WRITE,
            )
        )

        if signed_url_resp.error:
            raise signed_url_resp.error
        if not signed_url_resp.data:
            raise SteamshipError(
                message="Empty result on Signed URL request while uploading model checkpoint"
            )
        if not signed_url_resp.data.signedUrl:
            raise SteamshipError(
                message="Empty signedUrl on Signed URL request while uploading model checkpoint"
            )

        upload_to_signed_url(signed_url_resp.data.signedUrl, filepath=self.archive_path_on_disk())

    def upload_model_bundle(self, set_as_default: bool = True):
        """Zips and uploads the Model to steamship"""
        logging.info("ModelCheckpoint:upload_model_bundle")
        zip_folder(self.folder_path_on_disk(), into_file=self.archive_path_on_disk())
        self._upload_model_zip()

        if set_as_default:
            # For simplicity, we'll assume the checkpoint named `default` is the one to be loaded unless otherwise
            # specified. This means that we need to double-upload some checkpoints:
            # - Once under the actual checkpoint name (e.g. `epoch-10`)
            # - Again under the name: default
            self._upload_model_zip(as_handle=ModelCheckpoint.DEFAULT_HANDLE)<|MERGE_RESOLUTION|>--- conflicted
+++ resolved
@@ -3,11 +3,7 @@
 from pathlib import Path
 from typing import ClassVar, Optional
 
-<<<<<<< HEAD
 from pydantic import BaseModel
-=======
-from pydantic import BaseModel, Field
->>>>>>> 491bcd1c
 
 from steamship import SteamshipError
 from steamship.base import Client
@@ -55,15 +51,9 @@
         super().__init__(
             client=client,
             parent_directory=parent_directory,
-<<<<<<< HEAD
-            space=_get_space(client),
-            plugin_instance_id=plugin_instance_id,
-            handle=handle or ModelCheckpoint.DEFAULT_HANDLE,
-=======
             plugin_instance_id=plugin_instance_id,
             handle=handle or ModelCheckpoint.DEFAULT_HANDLE,
             space=_get_space(client),
->>>>>>> 491bcd1c
         )
 
         if self.plugin_instance_id is None:
