--- conflicted
+++ resolved
@@ -94,7 +94,6 @@
 
     def download_model_bundle(self) -> Path:
         """Download's the model from Steamship and unzips to `parent_directory`"""
-<<<<<<< HEAD
         download_resp = self.space.create_signed_url(SignedUrl.Request(
             bucket=SignedUrl.Bucket.PLUGIN_DATA,
             filepath=self.archive_path_in_steamship(),
@@ -109,14 +108,6 @@
         unzip_folder(
             self.archive_path_on_disk(),
             into_folder=self.folder_path_on_disk()
-=======
-        download_resp = self.space.create_signed_url(
-            SignedUrl.Request(
-                bucket=SignedUrl.Bucket.pluginData,
-                filepath=self.archive_path_in_steamship(),
-                operation=SignedUrl.Operation.read,
-            )
->>>>>>> 0e982ef3
         )
         if not download_resp.data or not download_resp.data.signedUrl:
             raise SteamshipError(
@@ -134,11 +125,7 @@
             SignedUrl.Request(
                 bucket=SignedUrl.Bucket.PLUGIN_DATA,
                 filepath=self.archive_path_in_steamship(as_handle=as_handle),
-<<<<<<< HEAD
                 operation=SignedUrl.Operation.WRITE
-=======
-                operation=SignedUrl.Operation.write,
->>>>>>> 0e982ef3
             )
         )
 
