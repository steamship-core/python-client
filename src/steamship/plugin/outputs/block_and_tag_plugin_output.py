from dataclasses import dataclass
from typing import Any, Dict, Optional

from steamship.base import Client
from steamship.data.file import File


@dataclass
class BlockAndTagPluginOutput:
    # TODO (enias): Review
    file: File.CreateRequest = None

    @staticmethod
<<<<<<< HEAD
    def from_dict(
            d: Any = None, client: Client = None
    ) -> "Optional[BlockAndTagPluginOutput]":
=======
    def from_dict(d: Any = None, client: Client = None) -> "Optional[BlockAndTagPluginOutput]":
>>>>>>> 20c75301
        if d is None:
            return None

        return BlockAndTagPluginOutput(
            file=File.CreateRequest.from_dict(d.get("file"), client=client)
        )

    def to_dict(self) -> Dict:
        if self.file is None:
            return {}
        return {"file": self.file.to_dict()}<|MERGE_RESOLUTION|>--- conflicted
+++ resolved
@@ -11,13 +11,7 @@
     file: File.CreateRequest = None
 
     @staticmethod
-<<<<<<< HEAD
-    def from_dict(
-            d: Any = None, client: Client = None
-    ) -> "Optional[BlockAndTagPluginOutput]":
-=======
     def from_dict(d: Any = None, client: Client = None) -> "Optional[BlockAndTagPluginOutput]":
->>>>>>> 20c75301
         if d is None:
             return None
 
