--- conflicted
+++ resolved
@@ -10,17 +10,10 @@
     This is the object passed as input to a trainable operation, stored as the `input` field of a `train` task.
     """
 
-<<<<<<< HEAD
     # The tenant in which trainable is happening
-    tenantId: str = None
+    tenant_id: str = None
     # The space in which trainable is happening
-    spaceId: str = None
-=======
-    # The tenant in which training is happening
-    tenant_id: str = None
-    # The space in which training is happening
     space_id: str = None
->>>>>>> 2e1ccf03
 
     # The plugin instance being trained (this is the handle)
     plugin_instance: str = None
@@ -37,13 +30,8 @@
     # A URL that has been pre-signed, permitting upload to that location
     model_upload_url: str = None
 
-<<<<<<< HEAD
     # How may epochs of trainable to perform, if relevant and supported
-    trainingEpochs: int = None
-=======
-    # How may epochs of training to perform, if relevant and supported
     training_epochs: int = None
->>>>>>> 2e1ccf03
     # How much data to hold out for testing & reporting, if relevant and supported.
     testing_holdout_percent: float = None
     # An optional seed for the train-test split
@@ -52,47 +40,22 @@
     # Arbitrary key-valued data to provide to the particular `modelName` trainer.
     training_params: dict = None
     # Arbitrary key-valued data to provide to the inference runner in the TrainPluginOutput object.
-<<<<<<< HEAD
     # The trainable process will have the opportunity to amend this before writing it to the output
-    inferenceParams: dict = None
+    inference_params: dict = None
 
     # A pre-signed URL at which the trainable data can be found
-    trainingDataUrl: str = None
+    training_data_url: str = None
 
     # Task ID for updates
     trainTaskId: str = None
 
-=======
-    # The training process will have the opportunity to amend this before writing it to the output
-    inference_params: dict = None
-
-    # A pre-signed URL at which the training data can be found
-    training_data_url: str = None
-
     # noinspection PyUnusedLocal
->>>>>>> 2e1ccf03
     @staticmethod
     def from_dict(d: Any = None, client: Client = None) -> "Optional[TrainPluginInput]":
         if d is None:
             return None
 
         return TrainPluginInput(
-<<<<<<< HEAD
-            tenantId=d.get("tenantId", None),
-            spaceId=d.get("spaceId", None),
-            pluginInstance=d.get("pluginInstance", None),
-            pluginInstanceId=d.get("pluginInstanceId", None),
-            modelName=d.get("modelName", None),
-            modelFilename=d.get("modelFilename", None),
-            modelUploadUrl=d.get("modelUploadUrl", None),
-            trainingEpochs=d.get("trainingEpochs", None),
-            testingHoldoutPercent=d.get("testingHoldoutPercent", None),
-            testSplitSeed=d.get("testSplitSeed", None),
-            trainingParams=d.get("trainingParams", None),
-            inferenceParams=d.get("inferenceParams", None),
-            trainingDataUrl=d.get("trainingDataUrl", None),
-            trainTaskId=d.get("trainTaskId", None)
-=======
             tenant_id=d.get("tenantId"),
             space_id=d.get("spaceId"),
             plugin_instance=d.get("pluginInstance"),
@@ -106,27 +69,11 @@
             training_params=d.get("trainingParams"),
             inference_params=d.get("inferenceParams"),
             training_data_url=d.get("trainingDataUrl"),
->>>>>>> 2e1ccf03
+            trainTaskId=d.get("trainTaskId", None)
         )
 
     def to_dict(self) -> Dict:
         return dict(
-<<<<<<< HEAD
-            tenantId=self.tenantId,
-            spaceId=self.spaceId,
-            pluginInstance=self.pluginInstance,
-            pluginInstanceId=self.pluginInstanceId,
-            modelName=self.modelName,
-            modelFilename=self.modelFilename,
-            modelUploadUrl=self.modelUploadUrl,
-            trainingEpochs=self.trainingEpochs,
-            testingHoldoutPercent=self.testingHoldoutPercent,
-            testSplitSeed=self.testSplitSeed,
-            trainingParams=self.trainingParams,
-            inferenceParams=self.inferenceParams,
-            trainingDataUrl=self.trainingDataUrl,
-            trainTaskId=self.trainTaskId
-=======
             tenantId=self.tenant_id,
             spaceId=self.space_id,
             pluginInstance=self.plugin_instance,
@@ -140,5 +87,5 @@
             trainingParams=self.training_params,
             inferenceParams=self.inference_params,
             trainingDataUrl=self.training_data_url,
->>>>>>> 2e1ccf03
+            trainTaskId=self.trainTaskId
         )