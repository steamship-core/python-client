--- conflicted
+++ resolved
@@ -34,16 +34,6 @@
             return None
         data = d.get("data")
 
-<<<<<<< HEAD
-=======
-        # TODO: We need to do a pass on proper encoding across the engine and clients.
-        # if data is not None and d.get('isBase64', False):
-        #     data_bytes = base64.b64decode(data)
-        #     if d.get('defaultMimeType') in TEXT_MIME_TYPES:
-        #         data = data_bytes.decode('utf-8')
-        #     else:
-        #         data = data_bytes
->>>>>>> 2e1ccf03
         if data is not None and is_base64(data):
             data_bytes = base64.b64decode(data)
             if d.get("defaultMimeType") in TEXT_MIME_TYPES:
@@ -54,8 +44,7 @@
         return RawDataPluginInput(
             plugin_instance=d.get("pluginInstance"),
             data=data,
-<<<<<<< HEAD
-            defaultMimeType=d.get("defaultMimeType", None),
+            default_mime_type=d.get("defaultMimeType"),
         )
 
     def to_dict(self):
@@ -63,7 +52,4 @@
             pluginInstance=self.pluginInstance,
             data=self.data,
             defaultMimeType=self.defaultMimeType
-=======
-            default_mime_type=d.get("defaultMimeType"),
->>>>>>> 2e1ccf03
         )