from __future__ import annotations

from typing import Any, Dict, Optional

from pydantic import BaseModel

from steamship.base import Client


<<<<<<< HEAD
@dataclass
class ExportPluginInput:
    plugin_instance: str = None
=======
class ExportPluginInput(BaseModel):
    pluginInstance: str = None
>>>>>>> 0e982ef3
    id: str = None
    handle: str = None
    type: str = None
    filename: str = None
    query: str = None

    # noinspection PyUnusedLocal
    @staticmethod
    def from_dict(d: Any = None, client: Client = None) -> Optional[ExportPluginInput]:
        if d is None:
            return None

        return ExportPluginInput(
            plugin_instance=d.get("pluginInstance"),
            id=d.get("id"),
            handle=d.get("id"),
            type=d.get("type"),
            filename=d.get("filename"),
            query=d.get("query"),
        )

    def to_dict(self) -> Dict:
        return dict(
            pluginInstance=self.plugin_instance,
            id=self.id,
            handle=self.handle,
            type=self.type,
            filename=self.filename,
            query=self.query,
        )<|MERGE_RESOLUTION|>--- conflicted
+++ resolved
@@ -7,14 +7,9 @@
 from steamship.base import Client
 
 
-<<<<<<< HEAD
 @dataclass
 class ExportPluginInput:
     plugin_instance: str = None
-=======
-class ExportPluginInput(BaseModel):
-    pluginInstance: str = None
->>>>>>> 0e982ef3
     id: str = None
     handle: str = None
     type: str = None
