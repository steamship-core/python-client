from dataclasses import dataclass
from typing import Any, Dict, Optional

from steamship.base import Client
from steamship.plugin.inputs.export_plugin_input import ExportPluginInput


@dataclass
class TrainingParameterPluginInput:
    pluginInstance: str = None
    exportRequest: ExportPluginInput = None

    @staticmethod
<<<<<<< HEAD
    def from_dict(
            d: Any = None, client: Client = None
    ) -> "TrainingParameterPluginInput":
=======
    def from_dict(d: Any = None, client: Client = None) -> "Optional[TrainingParameterPluginInput]":
>>>>>>> 20c75301
        if d is None:
            return None

        return TrainingParameterPluginInput(
            pluginInstance=d.get("pluginInstance"),
            exportRequest=ExportPluginInput.from_dict(d.get("exportPluginInput"), client),
        )

    def to_dict(self) -> Dict:
        export_plugin_input_params = None
        if self.exportRequest is not None:
            export_plugin_input_params = self.exportRequest.to_dict()

        return dict(
            pluginInstance=self.pluginInstance,
            exportPluginInput=export_plugin_input_params,
        )<|MERGE_RESOLUTION|>--- conflicted
+++ resolved
@@ -11,13 +11,7 @@
     exportRequest: ExportPluginInput = None
 
     @staticmethod
-<<<<<<< HEAD
-    def from_dict(
-            d: Any = None, client: Client = None
-    ) -> "TrainingParameterPluginInput":
-=======
     def from_dict(d: Any = None, client: Client = None) -> "Optional[TrainingParameterPluginInput]":
->>>>>>> 20c75301
         if d is None:
             return None
 
