from __future__ import annotations

from typing import Any, Dict, Optional

from pydantic import BaseModel

from steamship.base import Client
from steamship.plugin.inputs.export_plugin_input import ExportPluginInput


<<<<<<< HEAD
@dataclass
class TrainingParameterPluginInput:
    # The plugin instance handle that should perform the training.
    plugin_instance: str = None

    # An export request to produce the training data file, if training data is required.
    export_request: Optional[ExportPluginInput] = None

    # How many epochs to train (if supported by the supplied `pluginInstance`)
    training_epochs: Optional[int] = None

    # How much of the data to hold out for testing (if supported by the supplied `pluginInstance`)
    testing_holdout_percent: Optional[float] = None

    # Random seed for performing the train/test split (if supported by the supplied `pluginInstance`)
    test_split_seed: Optional[int] = None

    # Custom training-time parameters, specific to the pluginInstance
    training_params: Optional[Dict] = None

    # Custom inference-time parameters, specific to the pluginInstance
    inference_params: Optional[Dict] = None
=======
class TrainingParameterPluginInput(BaseModel):
    pluginInstance: str = None
    exportRequest: ExportPluginInput = None
>>>>>>> 0e982ef3

    @staticmethod
    def from_dict(d: Any = None, client: Client = None) -> Optional[TrainingParameterPluginInput]:
        if d is None:
            return None

        return TrainingParameterPluginInput(
            plugin_instance=d.get("pluginInstance"),
            export_request=ExportPluginInput.from_dict(d.get("exportPluginInput"), client),
            training_epochs=d.get("trainingEpochs"),
            testing_holdout_percent=d.get("testingHoldoutPercent"),
            test_split_seed=d.get("testSplitSeed"),
            training_params=d.get("trainingParams"),
            inference_params=d.get("inferencParams")
        )

    def to_dict(self) -> Dict:
        export_plugin_input_params = None
        if self.export_request is not None:
            export_plugin_input_params = self.export_request.to_dict()

        return dict(
            pluginInstance=self.plugin_instance,
            exportPluginInput=export_plugin_input_params,
            trainingEpochs=self.training_epochs,
            testingHoldoutPercent=self.testing_holdout_percent,
            testSplitSeed=self.test_split_seed,
            trainingParams=self.training_params,
            inferenceParams=self.inference_params,
        )<|MERGE_RESOLUTION|>--- conflicted
+++ resolved
@@ -8,7 +8,6 @@
 from steamship.plugin.inputs.export_plugin_input import ExportPluginInput
 
 
-<<<<<<< HEAD
 @dataclass
 class TrainingParameterPluginInput:
     # The plugin instance handle that should perform the training.
@@ -31,11 +30,6 @@
 
     # Custom inference-time parameters, specific to the pluginInstance
     inference_params: Optional[Dict] = None
-=======
-class TrainingParameterPluginInput(BaseModel):
-    pluginInstance: str = None
-    exportRequest: ExportPluginInput = None
->>>>>>> 0e982ef3
 
     @staticmethod
     def from_dict(d: Any = None, client: Client = None) -> Optional[TrainingParameterPluginInput]:
