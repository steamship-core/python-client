--- conflicted
+++ resolved
@@ -1,16 +1,13 @@
-<<<<<<< HEAD
 import logging
 from abc import ABC, abstractmethod
 from dataclasses import dataclass
 from typing import Any, Callable, Generic, TypeVar, Union, Type, Dict
-=======
 from __future__ import annotations
 
 from abc import ABC, abstractmethod
 from typing import Any, Callable, Generic, Type, TypeVar, Union
 
 from pydantic import BaseModel
->>>>>>> 0e982ef3
 
 from steamship.app import App
 from steamship.app.response import Response
@@ -134,15 +131,11 @@
         pass
 
 
-<<<<<<< HEAD
 class TrainablePluginService(App, ABC, Generic[T, U]):
     # noinspection PyUnusedLocal
     def __init__(self, client: Client = None, config: Dict[str, Any] = None):
         super().__init__(client, config)
 
-=======
-class TrainablePluginService(ABC, App, Generic[T, U]):
->>>>>>> 0e982ef3
     @abstractmethod
     def model_cls(self) -> Type[TrainableModel]:
         """Returns the constructor of the TrainableModel this TrainablePluginService uses.
