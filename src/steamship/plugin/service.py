from abc import ABC, abstractmethod
from dataclasses import dataclass
from typing import Any, Callable, Generic, TypeVar, Union, Type

from steamship.app import App
from steamship.app.response import Response
from steamship.base import Client
from steamship.base.response import SteamshipError
# Note!
# =====
#
# This the files in this package are for Plugin Implementors.
# If you are using the Steamship Client, you probably are looking for either steamship.client or steamship.data
#
from steamship.plugin.inputs.train_plugin_input import TrainPluginInput
from steamship.plugin.inputs.training_parameter_plugin_input import TrainingParameterPluginInput
from steamship.plugin.outputs.train_plugin_output import TrainPluginOutput
from steamship.plugin.outputs.training_parameter_plugin_output import TrainingParameterPluginOutput
from steamship.plugin.trainable_model import TrainableModel

T = TypeVar("T")
U = TypeVar("U")


@dataclass
class PluginRequest(Generic[T]):
    data: T = None
    task_id: str = None
    plugin_id: str = None
    plugin_handle: str = None
    plugin_version_id: str = None
    plugin_version_handle: str = None
    plugin_instance_id: str = None
    plugin_instance_handle: str = None

    @staticmethod
    def from_dict(
            d: Any,
            wrapped_object_from_dict: Callable[[dict, Client], T] = None,
            client: Client = None,
    ) -> "PluginRequest[T]":
        """Create a PluginRequest[T] from a Python dictionary.

        This `from_dict` method differs from others in this module in that it additionally requires the
        `from_dict` method of the inner object that the Request wraps. Because of the way Python's type system
        works, it is not possible to fetch this function pointer from the `T` TypeVar that represents the wrapped type.
        """
        data = None
        if "data" in d:
            if wrapped_object_from_dict is not None:
                data = wrapped_object_from_dict(d["data"], client)
            else:
                raise SteamshipError(
                    message="No `wrapped_object_from_dict` provided to parse inbound dict request."
                )
        return PluginRequest(
            data=data,
            task_id=d.get("taskId", None),
            plugin_id=d.get("pluginId", None),
            plugin_handle=d.get("pluginHandle", None),
            plugin_version_id=d.get("pluginVersionId", None),
            plugin_version_handle=d.get("pluginVersionHandle", None),
            plugin_instance_id=d.get("pluginInstanceId", None),
            plugin_instance_handle=d.get("pluginInstanceHandle", None)
        )

    def to_dict(self) -> dict:
        if self.data is None:
            return {}
        else:
            return {
                "data": self.data.to_dict(),
                "taskId": self.task_id,
                "pluginId": self.plugin_id,
                "pluginHandle": self.plugin_handle,
                "pluginVersionId": self.plugin_version_id,
                "pluginVersionHandle": self.plugin_version_handle,
                "pluginInstanceId": self.plugin_instance_id,
                "pluginInstanceHandle": self.plugin_instance_handle
            }


class PluginService(ABC, App, Generic[T, U]):
    """The Abstract Base Class of a Steamship Plugin.

    All Steamship Plugins implement the operation:

    - run(PluginRequest[T]) -> Response[U]

    Many plugins are effectively stateless. This run operation defines their entire capability.
    Examples of such stateless plugins are:
    - Corpus Import Plugin
    - File Import Plugin
    - Export Plugin

    Other plugins have state but in a very controlled way:
    - they can be trained,
    - this trainable process produces a "model",
    - that model acts as the state on which the `run` method is conditioned

    This model is stored in the Steamship Space that owns the Plugin Instance, and access to it is provided by the
    hosting environment that runs the model.
    - TODO(ted) Document this process.

    These stateful plugins are called "Trainable Plugins," and they must implement the following additional methods:

    - get_training_parameters(PluginRequest[TrainingParameterInput]) -> Response[TrainingParameterOutput]
    - train(PluginRequest[TrainPluginInput]) -> Response[TrainPluginOutput]

    """

    @abstractmethod
    def run(self, request: PluginRequest[T]) -> Union[U, Response[U]]:
        """Runs the core operation implemented by this plugin: import, export, blockify, tag, etc.

        This is the method that a Steamship Plugin implements to perform its main work.
        """
        pass


class TrainablePluginService(ABC, App, Generic[T, U]):

    @abstractmethod
<<<<<<< HEAD
    def subclass_request_from_dict(cls, d: Any, client: Client = None) -> PluginRequest[T]:
        pass

    @classmethod
    def parse_request(cls, request: Union[PluginRequest[T], dict]) -> PluginRequest[T]:
        if type(request) == dict:
            try:
                request = PluginRequest[T].from_dict(
                    request, subclass_request_from_dict=cls.subclass_request_from_dict
                )
            except Exception as error:
                raise SteamshipError(message=f"Unable to parse input request. {error}", error=error)
        return request

    @classmethod
    def response_to_dict(cls, response: Union[SteamshipError, Response[U], U, dict]) -> Response[U]:
        try:
            if type(response) == Response:
                return response
            elif type(response) == SteamshipError:
                return Response(error=response)
            else:
                return Response(data=response)
        except SteamshipError as remote_error:
            return Response[U](error=remote_error)
        except Exception as error:
            return Response[U](
                error=SteamshipError(
                    message="Unhandled exception completing your request", error=error
                )
            )
=======
    def get_model_class(self) -> Type[TrainableModel]:
        """Returns the constructor of the TrainableModel this TrainablePluginService uses.

        This is required so the `run` method below can load the model and provide it to the subclass implementor.
        """
        pass

    def run(self, request: PluginRequest[T]) -> Union[U, Response[U]]:
        """Loads the trainable model before passing the request to the `run_with_model` handler on the subclass."""

        model = self.get_model_class().load_remote(
            client=self.client,  # This field comes from being a subclass of App
            plugin_instance_id=request.plugin_instance_id,
            checkpoint_handle=None,  # Will use default
            use_cache=True,
        )
        return self.run_with_model(request, model)

    @abstractmethod
    def run_with_model(self, request: PluginRequest[T], model: TrainableModel) -> Union[U, Response[U]]:
        """Rather than implementing run(request), a TrainablePluginService implements run_with_model(request, model)
        """
        pass

    @abstractmethod
    def get_training_parameters(self, request: PluginRequest[TrainingParameterPluginInput]) -> Response[
        TrainingParameterPluginOutput]:
        """Produces the trainable parameters for this plugin.

        This method is run by the Steamship Engine prior to training to fetch hyperparameters.

        - The user themselves can provide hyperparameters on the TrainingParameterPluginInput object.
        - This method then transforms those into the TrainingParameterPluginOutput object, altering the user's values
          if desired.
        - The Engine then takes those TrainingParameterPluginOutput and presents them on the TrainPluginInput

        """
        pass

    @abstractmethod
    def train(self, request: PluginRequest[TrainPluginInput]) -> Response[TrainPluginOutput]:
        """Train the model."""
        pass
>>>>>>> fcc22549
<|MERGE_RESOLUTION|>--- conflicted
+++ resolved
@@ -121,39 +121,6 @@
 class TrainablePluginService(ABC, App, Generic[T, U]):
 
     @abstractmethod
-<<<<<<< HEAD
-    def subclass_request_from_dict(cls, d: Any, client: Client = None) -> PluginRequest[T]:
-        pass
-
-    @classmethod
-    def parse_request(cls, request: Union[PluginRequest[T], dict]) -> PluginRequest[T]:
-        if type(request) == dict:
-            try:
-                request = PluginRequest[T].from_dict(
-                    request, subclass_request_from_dict=cls.subclass_request_from_dict
-                )
-            except Exception as error:
-                raise SteamshipError(message=f"Unable to parse input request. {error}", error=error)
-        return request
-
-    @classmethod
-    def response_to_dict(cls, response: Union[SteamshipError, Response[U], U, dict]) -> Response[U]:
-        try:
-            if type(response) == Response:
-                return response
-            elif type(response) == SteamshipError:
-                return Response(error=response)
-            else:
-                return Response(data=response)
-        except SteamshipError as remote_error:
-            return Response[U](error=remote_error)
-        except Exception as error:
-            return Response[U](
-                error=SteamshipError(
-                    message="Unhandled exception completing your request", error=error
-                )
-            )
-=======
     def get_model_class(self) -> Type[TrainableModel]:
         """Returns the constructor of the TrainableModel this TrainablePluginService uses.
 
@@ -196,5 +163,4 @@
     @abstractmethod
     def train(self, request: PluginRequest[TrainPluginInput]) -> Response[TrainPluginOutput]:
         """Train the model."""
-        pass
->>>>>>> fcc22549
+        pass