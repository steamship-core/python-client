--- conflicted
+++ resolved
@@ -28,15 +28,9 @@
 
     @staticmethod
     def from_dict(
-<<<<<<< HEAD
-        d: Any,
-        wrapped_object_from_dict: Callable[[dict, Client], T] = None,
-        client: Client = None,
-=======
             d: Any,
             wrapped_object_from_dict: Callable[[dict, Client], T] = None,
             client: Client = None,
->>>>>>> a3ee1ee1
     ) -> "PluginRequest[T]":
         """Create a PluginRequest[T] from a Python dictionary.
 
@@ -93,7 +87,6 @@
     def run(self, request: PluginRequest[T]) -> Union[U, Response[U]]:
         """Runs the core operation implemented by this plugin: import, export, blockify, tag, etc.
 
-<<<<<<< HEAD
         This is the method that a Steamship Plugin implements to perform its main work.
         """
         pass
@@ -149,24 +142,3 @@
         return self.train(
             PluginRequest.from_dict(kwargs, wrapped_object_from_dict=TrainPluginInput.from_dict)
         )
-=======
-    @classmethod
-    def response_to_dict(
-            cls, response: Union[SteamshipError, Response[U], U, dict]
-    ) -> Response[U]:
-        try:
-            if type(response) == Response:
-                return response
-            elif type(response) == SteamshipError:
-                return Response(error=response)
-            else:
-                return Response(data=response)
-        except SteamshipError as remote_error:
-            return Response[U](error=remote_error)
-        except Exception as error:
-            return Response[U](
-                error=SteamshipError(
-                    message="Unhandled exception completing your request", error=error
-                )
-            )
->>>>>>> a3ee1ee1
