--- conflicted
+++ resolved
@@ -50,29 +50,7 @@
         pass
 
     @classmethod
-<<<<<<< HEAD
-    def response_to_dict(
-            cls, response: Union[SteamshipError, Response[U], U, dict]
-    ) -> Response[U]:
-=======
-    @abstractmethod
-    def subclass_request_from_dict(cls, d: Any, client: Client = None) -> PluginRequest[T]:
-        pass
-
-    @classmethod
-    def parse_request(cls, request: Union[PluginRequest[T], dict]) -> PluginRequest[T]:
-        if type(request) == dict:
-            try:
-                request = PluginRequest[T].from_dict(
-                    request, subclass_request_from_dict=cls.subclass_request_from_dict
-                )
-            except Exception as error:
-                raise SteamshipError(message=f"Unable to parse input request. {error}", error=error)
-        return request
-
-    @classmethod
     def response_to_dict(cls, response: Union[SteamshipError, Response[U], U, dict]) -> Response[U]:
->>>>>>> 20c75301
         try:
             if type(response) == Response:
                 return response
