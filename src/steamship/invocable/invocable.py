--- conflicted
+++ resolved
@@ -231,15 +231,9 @@
     ) -> MethodSpec:
         """Register a mapping that permits a method to be invoked via HTTP."""
         method_spec = MethodSpec.from_class(
-<<<<<<< HEAD
-            cls, name, path=path, verb=verb, config=config, func_name_binding=name
-        )
-        cls._package_spec.add_method(method_spec)
-=======
             cls, name, path=path, verb=verb, config=config, func_binding=name
         )
         cls._package_spec.add_method(method_spec, permit_overwrite_of_existing=True)
->>>>>>> 9f4b31b9
         return method_spec
 
     def __call__(self, request: InvocableRequest, context: Any = None) -> InvocableResponse:
