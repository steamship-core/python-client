from __future__ import annotations

import logging
from typing import Any, Dict, List

from steamship import Configuration, SteamshipError
from steamship.base import Client, Response
<<<<<<< HEAD
from steamship.base.error import SteamshipError
from steamship.client.operations.tagger import TagRequest, TagResponse
=======
>>>>>>> 1ff1a5aa
from steamship.client.tasks import Tasks
from steamship.data import File
from steamship.data.app import App
from steamship.data.app_instance import AppInstance
from steamship.data.embeddings import EmbedAndSearchRequest, EmbeddingIndex, QueryResults
from steamship.data.space import Space

_logger = logging.getLogger(__name__)


class Steamship(Client):
    """Steamship Python Client."""

    tasks: Tasks = None  # TODO (enias): Ignore during serialisation

    def __init__(
        self,
        api_key: str = None,
        api_base: str = None,
        app_base: str = None,
        space_id: str = None,
        space_handle: str = None,
        profile: str = None,
        config_file: str = None,
        config: Configuration = None,
        **kwargs,
    ):
        super().__init__(
            api_key=api_key,
            api_base=api_base,
            app_base=app_base,
            space_id=space_id,
            space_handle=space_handle,
            profile=profile,
            config_file=config_file,
            config=config,
        )
        self.tasks = Tasks(self)

    def create_index(
        self,
        handle: str = None,
        plugin_instance: str = None,
        upsert: bool = True,
        external_id: str = None,
        external_type: str = None,
        metadata: Any = None,
        space_id: str = None,
        space_handle: str = None,
        space: Space = None,
    ) -> Response[EmbeddingIndex]:
        return EmbeddingIndex.create(
            client=self,
            handle=handle,
            plugin_instance=plugin_instance,
            upsert=upsert,
            external_id=external_id,
            external_type=external_type,
            metadata=metadata,
            space_id=space_id,
            space_handle=space_handle,
            space=space,
        )

    def upload(
        self,
        filename: str = None,
        content: str = None,
        mime_type: str = None,
        space_id: str = None,
        space_handle: str = None,
        space: Space = None,
    ) -> Response[File]:
        return File.create(
            self,
            filename=filename,
            content=content,
            mime_type=mime_type,
            space_id=space_id,
            space_handle=space_handle,
            space=space,
        )

    def embed_and_search(
        self,
        query: str,
        docs: List[str],
        plugin_instance: str,
        k: int = 1,
        space_id: str = None,
        space_handle: str = None,
        space: Space = None,
    ) -> Response[QueryResults]:
        req = EmbedAndSearchRequest(query=query, docs=docs, plugin_instance=plugin_instance, k=k)
        return self.post(
            "plugin/instance/embeddingSearch",
            req,
            expect=QueryResults,
            space_id=space_id,
            space_handle=space_handle,
            space=space,
        )

<<<<<<< HEAD
    def tag(
        self,
        doc: str,
        plugin_instance: str = None,
        space_id: str = None,
        space_handle: str = None,
        space: Space = None,
    ) -> Response[TagResponse]:
        req = TagRequest(
            type="inline",
            file=File.CreateRequest(blocks=[Block.CreateRequest(text=doc)]),
            pluginInstance=plugin_instance,
        )
        return self.post(
            "plugin/instance/tag",
            req,
            expect=TagResponse,
            space_id=space_id,
            space_handle=space_handle,
            space=space,
        )

    def app(
        self, app_handle: str, handle: str = None, config: Dict[str, Any] = None
    ) -> AppInstance:
        """Convenience function for creating or loading an instance of an app."""

        # TODO: The Engine API should permit App Handles to avoid having this extra round trip.
        app = App.get(client=self, handle=app_handle)
        if app.error:
            raise app.error
        if not app.data:
            raise SteamshipError(f"A Steamship App with handle {app_handle} was not found.")

        instance = AppInstance.create(
            client=self, app_id=app.data.id, handle=handle, upsert=True, config=config
        )
        if instance.error:
            raise instance.error
        if not instance.data:
            raise SteamshipError(
                f"Unable to create an instance of App {app_handle} with handle {handle}."
            )

        return instance.data

=======
>>>>>>> 1ff1a5aa
    def for_space(self, space_id: str = None, space_handle: str = None) -> Steamship:
        """Returns a new Steamship client anchored in the provided space as its default.

        Providing either `space_id` or `space_handle` will work; both need not be provided.
        """
        client = Steamship()
        client.config = self.config.for_space(space_id=space_id, space_handle=space_handle)
        return client

    def get_space(self) -> Space:
        # We should probably add a hard-coded way to get this. The client in a Steamship Plugin/App comes
        # pre-configured with an API key and the Space in which this client should be operating.
        # This is a way to load the model object for that space.
        logging.info("New client get_space")
        space = Space.get(self, id_=self.config.space_id, handle=self.config.space_handle)
        if not space.data:
            logging.error(f"Unable to get space.")
            raise SteamshipError(
                message="Error while retrieving the Space associated with this client config.",
                internal_message=f"space_id={self.config.space_id}   space_handle={self.config.space_handle}",
            )
        logging.info(f"Got space: {space.data.id}")
        return space.data<|MERGE_RESOLUTION|>--- conflicted
+++ resolved
@@ -5,11 +5,6 @@
 
 from steamship import Configuration, SteamshipError
 from steamship.base import Client, Response
-<<<<<<< HEAD
-from steamship.base.error import SteamshipError
-from steamship.client.operations.tagger import TagRequest, TagResponse
-=======
->>>>>>> 1ff1a5aa
 from steamship.client.tasks import Tasks
 from steamship.data import File
 from steamship.data.app import App
@@ -113,30 +108,7 @@
             space=space,
         )
 
-<<<<<<< HEAD
-    def tag(
-        self,
-        doc: str,
-        plugin_instance: str = None,
-        space_id: str = None,
-        space_handle: str = None,
-        space: Space = None,
-    ) -> Response[TagResponse]:
-        req = TagRequest(
-            type="inline",
-            file=File.CreateRequest(blocks=[Block.CreateRequest(text=doc)]),
-            pluginInstance=plugin_instance,
-        )
-        return self.post(
-            "plugin/instance/tag",
-            req,
-            expect=TagResponse,
-            space_id=space_id,
-            space_handle=space_handle,
-            space=space,
-        )
-
-    def app(
+    def use(
         self, app_handle: str, handle: str = None, config: Dict[str, Any] = None
     ) -> AppInstance:
         """Convenience function for creating or loading an instance of an app."""
@@ -160,8 +132,6 @@
 
         return instance.data
 
-=======
->>>>>>> 1ff1a5aa
     def for_space(self, space_id: str = None, space_handle: str = None) -> Steamship:
         """Returns a new Steamship client anchored in the provided space as its default.
 
