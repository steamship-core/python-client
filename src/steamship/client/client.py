--- conflicted
+++ resolved
@@ -10,13 +10,6 @@
 from steamship.data import File
 from steamship.data.embeddings import EmbedAndSearchRequest, EmbeddingIndex, QueryResults
 from steamship.data.space import Space
-<<<<<<< HEAD
-from steamship.extension.file import TagResponse
-=======
-
-__copyright__ = "Steamship"
-__license__ = "MIT"
->>>>>>> aa9b26e6
 
 _logger = logging.getLogger(__name__)
 
