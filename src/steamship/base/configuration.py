from __future__ import annotations

import json
import os
from pathlib import Path
from typing import Optional

import inflection
from pydantic import BaseModel

from steamship.base.utils import format_uri, to_camel

DEFAULT_WEB_BASE = "https://app.steamship.com/"
DEFAULT_APP_BASE = "https://steamship.run/"
DEFAULT_API_BASE = "https://api.steamship.com/api/v1/"
ENVIRONMENT_VARIABLES_TO_PROPERTY = {
    "STEAMSHIP_API_KEY": "api_key",
    "STEAMSHIP_API_BASE": "api_base",
    "STEAMSHIP_APP_BASE": "app_base",
    "STEAMSHIP_WEB_BASE": "web_base",
    "STEAMSHIP_SPACE_ID": "space_id",
    "STEAMSHIP_SPACE_HANDLE": "space_handle",
}
DEFAULT_CONFIG_FILE = Path.home() / ".steamship.json"


<<<<<<< HEAD
class CamelModel(BaseModel):
    class Config:
        alias_generator = to_camel
        allow_population_by_field_name = True


class Configuration(CamelModel):
=======
class Configuration(BaseModel):
>>>>>>> 14027c84
    api_key: str = None
    api_base: str = None
    app_base: str = None
    web_base: str = None
    space_id: str = None
    space_handle: str = None
    profile: Optional[str] = None

    @staticmethod
    def from_dict(d: dict) -> Configuration:
        return Configuration.parse_obj(d)

    def __init__(
        self,
        config_file: Optional[Path] = None,
        **kwargs,
    ):
        super().__init__(**kwargs)
        # First set the profile
        self.profile = self.profile or os.getenv("STEAMSHIP_PROFILE")

        # Then load configuration from a file if provided
        config_dict = self._load_from_file(config_file or DEFAULT_CONFIG_FILE, self.profile)
        config_dict.update(self._get_config_dict_from_environment())
        self.update(config_dict)

        self.api_base = self.api_base or DEFAULT_API_BASE
        self.api_base = format_uri(self.api_base)

        self.app_base = self.app_base or DEFAULT_APP_BASE
        self.app_base = format_uri(self.app_base)

        self.web_base = self.web_base or DEFAULT_WEB_BASE
        self.web_base = format_uri(self.web_base)

    def update(self, config_dict: dict, override: bool = False) -> None:
        config_dict = {inflection.underscore(k): v for k, v in config_dict.items()}
        for k, v in config_dict.items():
            if hasattr(self, k) and v:
                if not getattr(self, k) or override:
                    setattr(self, k, v)

    @staticmethod
    def _load_from_file(file: Path, profile: str = None) -> Optional[dict]:
        try:
            with file.open() as f:
                config_file = json.load(f)
                if profile:
                    if "profiles" not in config_file or profile not in config_file["profiles"]:
                        raise RuntimeError(f"Profile {profile} requested but not found in {file}")
                    return config_file["profiles"][profile]
                else:
                    return config_file
        except FileNotFoundError as _:
            raise Exception(f"Tried to load configuration file at {file} but it did not exist.")
        except Exception as err:
<<<<<<< HEAD
            raise err

    @staticmethod
    def _get_config_dict_from_environment():
        """Overrides configuration with environment variables."""
        return {
            property_name: os.getenv(environment_variable_name, None)
            for environment_variable_name, property_name in ENVIRONMENT_VARIABLES_TO_PROPERTY.items()
            if environment_variable_name in os.environ
        }
=======
            if throw_on_error:
                raise err
            return

    def try_autofinding_files(self, profile: str = None):
        """
        Tries folders from cwd up to root.
        """
        paths = []
        cwd = Path(os.getcwd()).absolute()
        i = 0
        while len(str(cwd)) > 0 and str(cwd) != os.path.sep:
            paths.append(os.path.join(cwd, _configFile))
            cwd = cwd.parent.absolute()
            i += 1
            if i > MAX_DEPTH:
                print("ERROR: Max depth exceeded in config search recursion.")
                break

        paths.append(os.path.join(str(Path.home()), _configFile))
        for filepath in paths:
            if os.path.exists(filepath):
                self.load_from_file(filepath, profile=profile)
                break  # Once we've found it; we're done.

    def apply_env_var_overrides(self):
        """Overrides with env vars"""
        if "STEAMSHIP_API_KEY" in os.environ:
            self.api_key = os.getenv("STEAMSHIP_API_KEY")
        if "STEAMSHIP_API_BASE" in os.environ:
            self.api_base = os.getenv("STEAMSHIP_API_BASE")
        if "STEAMSHIP_APP_BASE" in os.environ:
            self.app_base = os.getenv("STEAMSHIP_APP_BASE")
        if "STEAMSHIP_WEB_BASE" in os.environ:
            self.web_base = os.getenv("STEAMSHIP_WEB_BASE")
        if "STEAMSHIP_SPACE_ID" in os.environ:
            self.space_id = os.getenv("STEAMSHIP_SPACE_ID")
        if "STEAMSHIP_SPACE_HANDLE" in os.environ:
            self.space_handle = os.getenv("STEAMSHIP_SPACE_HANDLE")

    def apply_invocation_overrides(
        self,
        api_key: str = None,
        api_base: str = None,
        app_base: str = None,
        web_base: str = None,
        space_id: str = None,
        space_handle: str = None,
    ):
        if api_key is not None:
            self.api_key = api_key
        if api_base is not None:
            self.api_base = api_base
        if app_base is not None:
            self.app_base = app_base
        if web_base is not None:
            self.web_base = web_base
        if space_id is not None:
            self.space_id = space_id
        if space_handle is not None:
            self.space_handle = space_handle

    def for_space(
        self, space_id: Optional[str] = None, space_handle: Optional[str] = None
    ) -> Configuration:
        """Return a new Configuration, identical to this, but anchored in a different space.

        Providing either `space_id` or `space_handle` will work; both need not be provided.
        """
        return Configuration(
            api_key=self.api_key,
            api_base=self.api_base,
            app_base=self.app_base,
            web_base=self.web_base,
            space_id=space_id,
            space_handle=space_handle,
        )
>>>>>>> 14027c84
<|MERGE_RESOLUTION|>--- conflicted
+++ resolved
@@ -24,7 +24,6 @@
 DEFAULT_CONFIG_FILE = Path.home() / ".steamship.json"
 
 
-<<<<<<< HEAD
 class CamelModel(BaseModel):
     class Config:
         alias_generator = to_camel
@@ -32,9 +31,6 @@
 
 
 class Configuration(CamelModel):
-=======
-class Configuration(BaseModel):
->>>>>>> 14027c84
     api_key: str = None
     api_base: str = None
     app_base: str = None
@@ -91,7 +87,6 @@
         except FileNotFoundError as _:
             raise Exception(f"Tried to load configuration file at {file} but it did not exist.")
         except Exception as err:
-<<<<<<< HEAD
             raise err
 
     @staticmethod
@@ -102,68 +97,6 @@
             for environment_variable_name, property_name in ENVIRONMENT_VARIABLES_TO_PROPERTY.items()
             if environment_variable_name in os.environ
         }
-=======
-            if throw_on_error:
-                raise err
-            return
-
-    def try_autofinding_files(self, profile: str = None):
-        """
-        Tries folders from cwd up to root.
-        """
-        paths = []
-        cwd = Path(os.getcwd()).absolute()
-        i = 0
-        while len(str(cwd)) > 0 and str(cwd) != os.path.sep:
-            paths.append(os.path.join(cwd, _configFile))
-            cwd = cwd.parent.absolute()
-            i += 1
-            if i > MAX_DEPTH:
-                print("ERROR: Max depth exceeded in config search recursion.")
-                break
-
-        paths.append(os.path.join(str(Path.home()), _configFile))
-        for filepath in paths:
-            if os.path.exists(filepath):
-                self.load_from_file(filepath, profile=profile)
-                break  # Once we've found it; we're done.
-
-    def apply_env_var_overrides(self):
-        """Overrides with env vars"""
-        if "STEAMSHIP_API_KEY" in os.environ:
-            self.api_key = os.getenv("STEAMSHIP_API_KEY")
-        if "STEAMSHIP_API_BASE" in os.environ:
-            self.api_base = os.getenv("STEAMSHIP_API_BASE")
-        if "STEAMSHIP_APP_BASE" in os.environ:
-            self.app_base = os.getenv("STEAMSHIP_APP_BASE")
-        if "STEAMSHIP_WEB_BASE" in os.environ:
-            self.web_base = os.getenv("STEAMSHIP_WEB_BASE")
-        if "STEAMSHIP_SPACE_ID" in os.environ:
-            self.space_id = os.getenv("STEAMSHIP_SPACE_ID")
-        if "STEAMSHIP_SPACE_HANDLE" in os.environ:
-            self.space_handle = os.getenv("STEAMSHIP_SPACE_HANDLE")
-
-    def apply_invocation_overrides(
-        self,
-        api_key: str = None,
-        api_base: str = None,
-        app_base: str = None,
-        web_base: str = None,
-        space_id: str = None,
-        space_handle: str = None,
-    ):
-        if api_key is not None:
-            self.api_key = api_key
-        if api_base is not None:
-            self.api_base = api_base
-        if app_base is not None:
-            self.app_base = app_base
-        if web_base is not None:
-            self.web_base = web_base
-        if space_id is not None:
-            self.space_id = space_id
-        if space_handle is not None:
-            self.space_handle = space_handle
 
     def for_space(
         self, space_id: Optional[str] = None, space_handle: Optional[str] = None
@@ -179,5 +112,4 @@
             web_base=self.web_base,
             space_id=space_id,
             space_handle=space_handle,
-        )
->>>>>>> 14027c84
+        )