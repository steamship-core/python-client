--- conflicted
+++ resolved
@@ -327,14 +327,7 @@
             data = response_data
             expect = type(response_data)
 
-<<<<<<< HEAD
-        # TODO: Return the Response[expect] typing once we solve the bug in which this produces
-        # an error: `name 'Type' is not defined` when running in Localstack
-        ret = Response(expect=expect, task=task, data=data, error=error, client=self)
-
-=======
         ret = Response[expect](expect=expect, task=task, data=data, error=error, client=self)
->>>>>>> 2790d6d5
         if ret.task is None and ret.data is None and ret.error is None:
             raise Exception("No data, task status, or error found in response")
 
