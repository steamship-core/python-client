from __future__ import annotations

import json
import logging
import typing
from abc import ABC
from inspect import isclass
from typing import Any, Dict, Type, TypeVar, Union

import inflection
import requests
from pydantic import BaseModel

from steamship.base.configuration import CamelModel, Configuration
from steamship.base.error import SteamshipError
from steamship.base.mime_types import MimeTypes
from steamship.base.request import Request
from steamship.base.response import Response, Task
from steamship.base.utils import to_camel
from steamship.utils.url import Verb, _is_local

_logger = logging.getLogger(__name__)

T = TypeVar("T", bound=Response)  # TODO (enias): Do we need this?


class Client(CamelModel, ABC):
    """Client base.py class.

    Separated primarily as a hack to prevent circular imports.
    """

    config: Configuration

    def __init__(
        self,
        api_key: str = None,
        api_base: str = None,
        app_base: str = None,
        web_base: str = None,
        space_id: str = None,
        space_handle: str = None,
        profile: str = None,
        config_file: str = None,
        config: Configuration = None,
        **kwargs,
    ):
        if config is not None and not isinstance(config, Configuration):
            raise SteamshipError(
                f"config has to be of type {Configuration}, received {type(config)}."
            )
        config = config or Configuration(
            api_key=api_key,
            api_base=api_base,
            app_base=app_base,
            web_base=web_base,
            space_id=space_id,
            space_handle=space_handle,
            profile=profile,
            config_file=config_file,
        )
        super().__init__(config=config)

    def _url(
        self,
        is_app_call: bool = False,
        app_owner: str = None,
        operation: str = None,
    ):
        if not is_app_call:
            # Regular API call
            base = self.config.api_base
        else:
            # Do the app version
            if app_owner is None:
                return SteamshipError(
                    code="UserMissing",
                    message="Can not invoke an app endpoint without the app owner's user handle.",
                    suggestion="Provide the appOwner option, or initialize your app with a lookup.",
                )

<<<<<<< HEAD
            base = self.config.app_base
            if not _is_local(base):
=======
            base = None
            if self.config and self.config.app_base:
                base = self.config.app_base
            if config and config.app_base:
                base = config.app_base
            if base is None:
                return SteamshipError(
                    code="EndpointMissing",
                    message="Can not invoke an app endpoint without the App Base variable set.",
                    suggestion="This should automatically have a good default setting. "
                    "Reach out to our Steamship support.",
                )
            if (
                "localhost" not in base
                and "127.0.0.1" not in base
                and "0:0:0:0" not in base
                and "host.docker.internal" not in base
                and "/test:" not in base  # http://test:8081 - for use with GitHub actions
            ):
>>>>>>> 53273826
                # We want to prepend the user handle
                parts = base.split("//")
                base = f"{parts[0]}//{app_owner}.{'//'.join(parts[1:])}"

        # Clean leading and trailing "/"
        if base[len(base) - 1] == "/":
            base = base[:-1]
        if operation[0] == "/":
            operation = operation[1:]

        return f"{base}/{operation}"

    def _headers(
        self,
        space_id: str = None,
        space_handle: str = None,
        is_app_call: bool = False,
        app_owner: str = None,
        app_id: str = None,
        app_instance_id: str = None,
        as_background_task: bool = False,
    ):
        headers = {"Authorization": f"Bearer {self.config.api_key}"}

        sid = space_id or self.config.space_id
        shandle = space_handle or self.config.space_handle

        if sid:
            headers["X-Space-Id"] = sid
        elif shandle:
            headers["X-Space-Handle"] = shandle

        if is_app_call:
            if app_owner:
                headers["X-App-Owner-Handle"] = app_owner
            if app_id:
                headers["X-App-Id"] = app_id
            if app_instance_id:
                headers["X-App-Instance-Id"] = app_instance_id

        if as_background_task:
            # Will result in the engine persisting the inbound HTTP request as a Task for deferred
            # execution. The client will receive task information back instead of the synchronous API response.
            # That task can be polled for eventual completion.
            headers["X-Task-Background"] = "true"

        return headers

    @staticmethod
    def _prepare_data(payload: Union[Request, dict]):
        if payload is None:
            data = {}
        elif isinstance(payload, dict):
            data = payload
        elif hasattr(payload, "to_dict"):
            data = getattr(payload, "to_dict")()
        elif isinstance(payload, BaseModel):
            data = payload.dict(by_alias=True)
        else:
            raise RuntimeError(f"Unable to parse payload of type {type(payload)}")

        return data

    @staticmethod
    def _response_data(resp, raw_response: bool = False):
        if resp is None:
            return None

        if raw_response:
            return resp.content

        if resp.headers:
            ct = None
            if "Content-Type" in resp.headers:
                ct = resp.headers["Content-Type"]
            if "content-type" in resp.headers:
                ct = resp.headers["content-type"]
            if ct is not None:
                ct = ct.split(";")[0]  # application/json; charset=utf-8
                if ct in [MimeTypes.TXT, MimeTypes.MKD, MimeTypes.HTML]:
                    return resp.text
                elif ct == MimeTypes.JSON:
                    return resp.json()
                else:
                    return resp.content

    @staticmethod
    def _prepare_multipart_data(data, file):
        # Note: requests seems to have a bug passing boolean (and maybe numeric?)
        # values in the midst of multipart form data. You need to manually convert
        # it to a string; otherwise it will pass as False or True (with the capital),
        # which is not standard notation outside of Python.
        for key in data:
            if data[key] is False:
                data[key] = "false"
            elif data[key] is True:
                data[key] = "true"

        result = {}
        for key, val in data.items():
            if val:
                if isinstance(val, Dict):
                    result[key] = (None, json.dumps(val), "application/json")
                else:
                    result[key] = (None, str(val))
        result["file"] = file
        return result

    def _add_client_to_response(self, expect: Type, response_data: Any):
        if isinstance(response_data, dict):
            if expect and isclass(expect):
                if len(response_data.keys()) == 1 and list(response_data.keys())[0] in (
                    to_camel(expect.__name__),
                    "index",
                ):
                    # TODO (enias): Hack since the engine responds with incosistent formats e.g. {"plugin" : {plugin_fields}}
                    for k, v in response_data.items():
                        self._add_client_to_response(expect, v)
                elif issubclass(expect, BaseModel):
                    response_data["client"] = self
                    try:
                        key_to_type = typing.get_type_hints(expect)
                        for k, v in response_data.items():
                            self._add_client_to_response(
                                key_to_type.get(inflection.underscore(k)), v
                            )
                    except NameError:
                        # typing.get_type_hints fails for Space
                        pass
        elif isinstance(response_data, list):
            for el in response_data:
                typing_parameters = typing.get_args(expect)
                self._add_client_to_response(
                    typing_parameters[0] if typing_parameters else None, el
                )

        return response_data

    def call(
        self,
        verb: str,
        operation: str,
        payload: Union[Request, dict] = None,
        file: Any = None,
        expect: Type[T] = None,
        asynchronous: bool = False,
        debug: bool = False,
        space_id: str = None,
        space_handle: str = None,
        space: Any = None,
        raw_response: bool = False,
        is_app_call: bool = False,
        app_owner: str = None,
        app_id: str = None,
        app_instance_id: str = None,  # TODO (Enias): Where is the app_version_id ?
        as_background_task: bool = False,
    ) -> Union[Any, Response[T]]:
        """Post to the Steamship API.

        All responses have the format:
           {
             data: <actual response>,
             error?: {
               reason: message
             }
           }

        For the Python client we return the contents of the `data`
        field if present, and we raise an exception if the `error`
        field is filled in.
        """
        if space is not None:
            space_id = getattr(space, "id", None) if space_id is None else space_id
            space_handle = getattr(space, "handle", None) if space_handle is None else space_handle

        url = self._url(
            is_app_call=is_app_call,
            app_owner=app_owner,
            operation=operation,
        )

        headers = self._headers(
            space_id=space_id,
            space_handle=space_handle,
            is_app_call=is_app_call,
            app_owner=app_owner,
            app_id=app_id,
            app_instance_id=app_instance_id,
            as_background_task=as_background_task,
        )

        data = self._prepare_data(payload=payload)

        logging.info(f"Steamship Client making {verb} to {url}")
        if verb == Verb.POST:
            if file is not None:
                files = self._prepare_multipart_data(data, file)
                resp = requests.post(url, files=files, headers=headers)
            else:
                resp = requests.post(url, json=data, headers=headers)
        elif verb == Verb.GET:
            resp = requests.get(url, params=data, headers=headers)
        else:
            raise Exception(f"Unsupported verb: {verb}")

        logging.info(f"Steamship Client received HTTP {resp.status_code} from {verb} to {url}")

        if debug is True:
            logging.debug(f"Got response {resp}")

        response_data = self._response_data(resp, raw_response=raw_response)

        logging.debug(f"Response JSON {response_data}")

        task = None
        error = None

        if isinstance(response_data, dict):
            if "status" in response_data:
                task = Task.parse_obj({**response_data["status"], "client": self})
                # if task_resp is not None and task_resp.taskId is not None:
                #     task = Task(client=self)
                #     task.update(task_resp)
                if "state" in response_data["status"]:
                    if response_data["status"]["state"] == "failed":
                        error = SteamshipError.from_dict(response_data["status"])
                        logging.error(f"Client received error from server: {error}")

            if "data" in response_data:
                if expect is not None:
                    if hasattr(expect, "from_dict"):
                        data = expect.from_dict(response_data["data"], client=self)
                    # elif get_origin(expect) and issubclass(get_origin(expect), List):
                    #     if issubclass(expect.__args__[0], BaseModel):
                    #         parse_obj_as(expect, self._add_client_to_response( response_data["data"]))
                    elif issubclass(expect, BaseModel):
                        data = expect.parse_obj(
                            self._add_client_to_response(expect, response_data["data"])
                        )
                    else:
                        raise RuntimeError(f"obj of type {expect} does not have a from_dict method")
                else:
                    data = response_data["data"]
                    expect = type(data)
            else:
                data = response_data

        else:
            data = response_data
            expect = type(response_data)

        ret = Response(expect=expect, task=task, data_=data, error=error, client=self)
        if ret.task is None and ret.data is None and ret.error is None:
            raise Exception("No data, task status, or error found in response")

        return ret

    def post(
        self,
        operation: str,
        payload: Union[Request, dict, BaseModel] = None,
        file: Any = None,
        expect: Any = None,
        asynchronous: bool = False,
        debug: bool = False,
        space_id: str = None,
        space_handle: str = None,
        space: Any = None,
        raw_response: bool = False,
        app_call: bool = False,
        app_owner: str = None,
        app_id: str = None,
        app_instance_id: str = None,
        as_background_task: bool = False,
    ) -> Union[Any, Response[T]]:
        return self.call(
            verb="POST",
            operation=operation,
            payload=payload,
            file=file,
            expect=expect,
            asynchronous=asynchronous,
            debug=debug,
            space_id=space_id,
            space_handle=space_handle,
            space=space,
            raw_response=raw_response,
            is_app_call=app_call,
            app_owner=app_owner,
            app_id=app_id,
            app_instance_id=app_instance_id,
            as_background_task=as_background_task,
        )

    def get(
        self,
        operation: str,
        payload: Union[Request, dict] = None,
        file: Any = None,
        expect: Any = None,
        asynchronous: bool = False,
        debug: bool = False,
        space_id: str = None,
        space_handle: str = None,
        space: Any = None,
        raw_response: bool = False,
        app_call: bool = False,
        app_owner: str = None,
        app_id: str = None,
        app_instance_id: str = None,
        as_background_task: bool = False,
    ) -> Union[Any, Response[T]]:
        return self.call(
            verb="GET",
            operation=operation,
            payload=payload,
            file=file,
            expect=expect,
            asynchronous=asynchronous,
            debug=debug,
            space_id=space_id,
            space_handle=space_handle,
            space=space,
            raw_response=raw_response,
            is_app_call=app_call,
            app_owner=app_owner,
            app_id=app_id,
            app_instance_id=app_instance_id,
            as_background_task=as_background_task,
        )<|MERGE_RESOLUTION|>--- conflicted
+++ resolved
@@ -17,7 +17,7 @@
 from steamship.base.request import Request
 from steamship.base.response import Response, Task
 from steamship.base.utils import to_camel
-from steamship.utils.url import Verb, _is_local
+from steamship.utils.url import Verb, is_local
 
 _logger = logging.getLogger(__name__)
 
@@ -79,30 +79,8 @@
                     suggestion="Provide the appOwner option, or initialize your app with a lookup.",
                 )
 
-<<<<<<< HEAD
             base = self.config.app_base
-            if not _is_local(base):
-=======
-            base = None
-            if self.config and self.config.app_base:
-                base = self.config.app_base
-            if config and config.app_base:
-                base = config.app_base
-            if base is None:
-                return SteamshipError(
-                    code="EndpointMissing",
-                    message="Can not invoke an app endpoint without the App Base variable set.",
-                    suggestion="This should automatically have a good default setting. "
-                    "Reach out to our Steamship support.",
-                )
-            if (
-                "localhost" not in base
-                and "127.0.0.1" not in base
-                and "0:0:0:0" not in base
-                and "host.docker.internal" not in base
-                and "/test:" not in base  # http://test:8081 - for use with GitHub actions
-            ):
->>>>>>> 53273826
+            if not is_local(base):
                 # We want to prepend the user handle
                 parts = base.split("//")
                 base = f"{parts[0]}//{app_owner}.{'//'.join(parts[1:])}"
