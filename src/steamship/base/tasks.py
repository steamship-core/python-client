from __future__ import annotations

from typing import Any, Generic, List, Optional, TypeVar

from pydantic import BaseModel
from pydantic.generics import GenericModel

from steamship.base.base import IResponse
from steamship.base.metadata import metadata_to_str, str_to_metadata
from steamship.base.request import Request

T = TypeVar("T")


class CreateTaskCommentRequest(Request):
    taskId: str
    externalId: str = None
    externalType: str = None
    externalGroup: str = None
    metadata: str = None
    upsert: bool = None


class ListTaskCommentRequest(Request):
    taskId: str = None
    externalId: str = None
    externalType: str = None
    externalGroup: str = None


class DeleteTaskCommentRequest(Request):
    id: str = None


class TaskComment(BaseModel):
    client: Any = None
    id: str = None
    user_id: str = None
    task_id: str = None
    external_id: str = None
    external_type: str = None
    external_group: str = None
    metadata: Any = None
    created_at: str = None

    @staticmethod
    def create(
<<<<<<< HEAD
        client: Any,  # TODO (Enias): Fix circular dependency so that we can put Steamship here
=======
        client: Any,  # TODO (Enias): Solve circular dependency
>>>>>>> 700650f0
        task_id: str = None,
        external_id: str = None,
        external_type: str = None,
        external_group: str = None,
        metadata: Any = None,
        upsert: bool = True,
    ) -> IResponse[TaskComment]:
        req = CreateTaskCommentRequest(
            taskId=task_id,
            externalId=external_id,
            externalType=external_type,
            externalGroup=external_group,
            metadata=metadata_to_str(metadata),
            upsert=upsert,
        )
        return client.post(
            "task/comment/create",
            req,
            expect=TaskComment,
        )

    @staticmethod
    def list(
        client: Any,
        task_id: str = None,
        external_id: str = None,
        external_type: str = None,
        external_group: str = None,
    ) -> IResponse[TaskCommentList]:
        req = ListTaskCommentRequest(
            taskId=task_id,
            externalId=external_id,
            externalType=external_type,
            externalGroup=external_group,
        )
        return client.post(
            "task/comment/list",
            req,
            expect=TaskCommentList,
        )

    def delete(self) -> IResponse[TaskComment]:
        req = DeleteTaskCommentRequest(id=self.id)
        return self.client.post(
            "task/comment/delete",
            req,
            expect=TaskComment,
        )

    @staticmethod
    def from_dict(d: Any, client: Any = None) -> TaskComment:
        return TaskComment(
            client=client,
            id=d.get("id"),
            user_id=d.get("userId"),
            task_id=d.get("taskId"),
            external_id=d.get("externalId"),
            external_type=d.get("externalType"),
            external_group=d.get("externalGroup"),
            metadata=str_to_metadata(d.get("metadata")),
            created_at=d.get("createdAt"),
        )


class TaskCommentList(BaseModel):
    comments: List[TaskComment]

    @staticmethod
    def from_dict(d: Any, client: Any = None) -> TaskCommentList:
        return TaskCommentList(
            comments=[TaskComment.from_dict(dd, client) for dd in d.get("comments", [])]
        )


class TaskState:
    waiting = "waiting"
    running = "running"
    succeeded = "succeeded"
    failed = "failed"


class TaskType:
    internalApi = "internalApi"
    train = "train"
    infer = "infer"


class TaskRunRequest(Request):
    taskId: str


class TaskStatusRequest(Request):
    taskId: str


class Task(GenericModel, Generic[T]):
    """Encapsulates a unit of asynchronously performed work."""

    client: Any = None  # Steamship client

    task_id: str = None  # The id of this task
    user_id: str = None  # The user who requested this task
    space_id: str = None  # The space in which this task is executing

    input: str = None  # The input provided to the task
    output: str = None  # The output of the task
    state: str = None  # A value in class TaskState

    status_message: str = None  # User-facing message concerning task status
    status_suggestion: str = None  # User-facing suggestion concerning error remediation
    status_code: str = None  # User-facing error code for support assistance
    status_created_on: str = None  # When the status fields were last set

    task_type: str = None  # A value in class TaskType; for internal routing
    task_executor: str = None  #
    task_created_on: str = None  # When the task object was created
    task_last_modified_on: str = None  # When the task object was last modified

    assigned_worker: str = None  # The worker assigned to complete this task
    started_at: str = None  # When the work on this task began

    max_retries: int = None  # The maximum number of retries allowed for this task
    retries: int = None  # The number of retries already used.

    @staticmethod
    def from_dict(d: Any, client: Any = None) -> Task:  # TODO (Enias): Review
        """Last resort if subclass doesn't override: pass through."""
        return Task(
            client=client,
            task_id=d.get("taskId"),
            user_id=d.get("userId"),
            space_id=d.get("spaceId"),
            input=d.get("input"),
            output=d.get("output"),
            state=d.get("state"),
            status_message=d.get("statusMessage"),
            status_suggestion=d.get("statusSuggestion"),
            status_code=d.get("statusCode"),
            status_created_on=d.get("statusCreatedOn"),
            task_type=d.get("taskType"),
            task_executor=d.get("taskExecutor"),
            task_created_on=d.get("taskCreatedOn"),
            task_last_modified_on=d.get("taskLastModifiedOn"),
            assigned_worker=d.get("assignedWorker"),
            started_at=d.get("startedAt"),
            max_retries=d.get("maxRetries"),
            retries=d.get("retries"),
        )

    def to_dict(self) -> dict:
        return dict(
            taskId=self.task_id,
            userId=self.user_id,
            spaceId=self.space_id,
            input=self.input,
            output=self.output,
            state=self.state,
            statusMessage=self.status_message,
            statusSuggestion=self.status_suggestion,
            statusCode=self.status_code,
            statusCreatedOn=self.status_created_on,
            taskType=self.task_type,
            taskExecutor=self.task_executor,
            taskCreatedOn=self.task_created_on,
            taskLastModifiedOn=self.task_last_modified_on,
            assignedWorker=self.assigned_worker,
            startedAt=self.started_at,
            maxRetries=self.max_retries,
            retries=self.retries,
        )

    def update(self, other: Optional[Task] = None):
        """Incorporates a `Task` into this object."""
        other = other or Task()
        for k, v in other.__dict__.items():
            self.__dict__[k] = v

    def add_comment(
        self,
        external_id: str = None,
        external_type: str = None,
        external_group: str = None,
        metadata: Any = None,
        upsert: bool = True,
    ) -> IResponse[TaskComment]:
        return TaskComment.create(
            client=self.client,
            task_id=self.task_id,
            external_id=external_id,
            external_type=external_type,
            external_group=external_group,
            metadata=metadata,
            upsert=upsert,
        )

    def list_comments(self) -> IResponse[TaskCommentList]:
        return TaskComment.list(client=self.client, task_id=self.task_id)

    def post_update(self, fields: List[str] = None) -> IResponse[Task]:
        """Updates this task in the Steamship Engine."""

        self_dict = self.to_dict()
        fields = fields or self_dict.keys()
        body = {field: self_dict[field] for field in fields if field in self_dict}

        # The Task ID must always be present
        body["taskId"] = self.task_id
        return self.client.post("task/update", body, expect=Task)

    @staticmethod
    def delete_comment(comment: TaskComment = None) -> IResponse[TaskComment]:
        return comment.delete()<|MERGE_RESOLUTION|>--- conflicted
+++ resolved
@@ -45,11 +45,7 @@
 
     @staticmethod
     def create(
-<<<<<<< HEAD
-        client: Any,  # TODO (Enias): Fix circular dependency so that we can put Steamship here
-=======
         client: Any,  # TODO (Enias): Solve circular dependency
->>>>>>> 700650f0
         task_id: str = None,
         external_id: str = None,
         external_type: str = None,
