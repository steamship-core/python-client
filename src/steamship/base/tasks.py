from __future__ import annotations

import time
from typing import Any, Dict, Generic, List, Optional, Set, Type, TypeVar

from pydantic import BaseModel, Field

from steamship.base import CamelModel, GenericCamelModel
from steamship.base.error import SteamshipError
from steamship.base.metadata import metadata_to_str, str_to_metadata
from steamship.base.request import DeleteRequest, IdentifierRequest, Request

T = TypeVar("T")


class CreateTaskCommentRequest(Request):
    task_id: str
    external_id: str = None
    external_type: str = None
    external_group: str = None
    metadata: str = None


class ListTaskCommentRequest(Request):
    task_id: str = None
    external_id: str = None
    external_type: str = None
    external_group: str = None


class TaskComment(CamelModel):
    client: Any = Field(None, exclude=True)
    id: str = None
    user_id: str = None
    task_id: str = None
    external_id: str = None
    external_type: str = None
    external_group: str = None
    metadata: Any = None
    created_at: str = None

    def __init__(self, **kwargs):
        kwargs["metadata"] = str_to_metadata(kwargs.get("metadata"))
        super().__init__(**kwargs)

    @classmethod
    def parse_obj(cls: Type[BaseModel], obj: Any) -> BaseModel:
        # TODO (enias): This needs to be solved at the engine side
        obj = obj["taskComment"] if "taskComment" in obj else obj
        return super().parse_obj(obj)

    @staticmethod
    def create(
        client: Any,  # TODO (Enias): Solve circular dependency
        task_id: str = None,
        external_id: str = None,
        external_type: str = None,
        external_group: str = None,
        metadata: Any = None,
    ) -> TaskComment:
        req = CreateTaskCommentRequest(
            taskId=task_id,
            external_id=external_id,
            external_type=external_type,
            externalGroup=external_group,
            metadata=metadata_to_str(metadata),
        )
        return client.post(
            "task/comment/create",
            req,
            expect=TaskComment,
        )

    @staticmethod
    def list(
        client: Any,
        task_id: str = None,
        external_id: str = None,
        external_type: str = None,
        external_group: str = None,
    ) -> TaskCommentList:
        req = ListTaskCommentRequest(
            taskId=task_id,
            external_id=external_id,
            external_type=external_type,
            externalGroup=external_group,
        )
        return client.post(
            "task/comment/list",
            req,
            expect=TaskCommentList,
        )

    def delete(self) -> TaskComment:
        req = DeleteRequest(id=self.id)
        return self.client.post(
            "task/comment/delete",
            req,
            expect=TaskComment,
        )


class TaskCommentList(CamelModel):
    comments: List[TaskComment]


class TaskState:
    waiting = "waiting"
    running = "running"
    succeeded = "succeeded"
    failed = "failed"


class TaskType:
    internal_api = "internalApi"
    train = "train"
    infer = "infer"


class TaskRunRequest(Request):
    task_id: str


class TaskStatusRequest(Request):
    task_id: str


class Task(GenericCamelModel, Generic[T]):
    """Encapsulates a unit of asynchronously performed work."""

    client: Any = Field(None, exclude=True)  # Steamship client

    task_id: str = None  # The id of this task
    user_id: str = None  # The user who requested this task
    space_id: str = None  # The space in which this task is executing
    expect: Type = None  # Type of the expected output once the output is complete

    input: str = None  # The input provided to the task
    output: T = None  # The output of the task
    state: str = None  # A value in class TaskState

    status_message: str = None  # User-facing message concerning task status
    status_suggestion: str = None  # User-facing suggestion concerning error remediation
    status_code: str = None  # User-facing error code for support assistance
    status_created_on: str = None  # When the status fields were last set

    task_type: str = None  # A value in class TaskType; for internal routing
    task_executor: str = None  #
    task_created_on: str = None  # When the task object was created
    task_last_modified_on: str = None  # When the task object was last modified

    # Long Running Plugin Support
    # The `remote_status_*` fields govern how Steamship Plugins can communicate long-running work back to the engine.
    # If instead of sending data, the plugin sends a status with these fields set, the engine will begin polling for
    # updates, echoing the contents of these fields back to the plugin to communicate, e.g., the jobId of the work
    # being checked. When the work is complete, simply respond with the Response `data` field set as per usual.
    remote_status_input: Optional[
        Dict
    ] = None  # For re-hydrating state in order to check remote status.
    remote_status_output: Optional[
        Dict
    ] = None  # For reporting structured JSON state for error diagnostics.
    remote_status_message: str = None  # User facing message string to report on remote status.

    assigned_worker: str = None  # The worker assigned to complete this task
    started_at: str = None  # When the work on this task began

    max_retries: int = None  # The maximum number of retries allowed for this task
    retries: int = None  # The number of retries already used.

    def as_error(self) -> SteamshipError:
        return SteamshipError(
            message=self.status_message, suggestion=self.status_suggestion, code=self.status_code
        )

    @classmethod
    def parse_obj(cls: Type[BaseModel], obj: Any) -> Task:
        obj = obj["task"] if "task" in obj else obj
        return super().parse_obj(obj)

    def dict(self, **kwargs) -> Dict[str, Any]:
        if "exclude" in kwargs:
            kwargs["exclude"] = {*(kwargs.get("exclude", set()) or set()), "client"}
        else:
            kwargs = {
                **kwargs,
                "exclude": {
                    "client",
                },
            }  # TODO (enias): Review this
        return super().dict(**kwargs)

    @staticmethod
    def get(
        client,
        _id: str = None,
        handle: str = None,
    ) -> Task:
        return client.post(
            "task/get",
            IdentifierRequest(id=_id, handle=handle),
            expect=Task,
        )

    def update(self, other: Optional[Task] = None):
        """Incorporates a `Task` into this object."""
        other = other or Task()
        for k, v in other.__dict__.items():
            self.__dict__[k] = v

    def add_comment(
        self,
        external_id: str = None,
        external_type: str = None,
        external_group: str = None,
        metadata: Any = None,
<<<<<<< HEAD
        upsert: bool = True,
    ) -> TaskComment:
=======
    ) -> IResponse[TaskComment]:
>>>>>>> f328fda2
        return TaskComment.create(
            client=self.client,
            task_id=self.task_id,
            external_id=external_id,
            external_type=external_type,
            external_group=external_group,
            metadata=metadata,
        )

    def post_update(self, fields: Set[str] = None) -> Task:
        """Updates this task in the Steamship Engine."""
        if not isinstance(fields, set):
            raise RuntimeError(f'Unexpected type of "fields": {type(fields)}. Expected type set.')
        body = self.dict(by_alias=True, include={*fields, "task_id"})
        return self.client.post("task/update", body, expect=Task)

    def wait(self, max_timeout_s: float = 60, retry_delay_s: float = 1):
        """Polls and blocks until the task has succeeded or failed (or timeout reached)."""
        t0 = time.perf_counter()
        while time.perf_counter() - t0 < max_timeout_s and self.state not in (
            TaskState.succeeded,
            TaskState.failed,
        ):
            self.refresh()
            time.sleep(retry_delay_s)

        # If the task did not complete within the timeout, throw an error
        if self.state not in (TaskState.succeeded, TaskState.failed):
            raise SteamshipError(
                message=f"Task {self.task_id} did not complete within requested timeout of {max_timeout_s}s"
            )

    def refresh(self):
        req = TaskStatusRequest(taskId=self.task_id)
        # TODO (enias): A status call can return both data and task
        # In this case both task and data will include the output (one is string serialized, the other is parsed)
        # Ideally task status only returns the status, not the full output object
        resp = self.client.post("task/status", payload=req, expect=self.expect)
        self.update(resp)<|MERGE_RESOLUTION|>--- conflicted
+++ resolved
@@ -214,12 +214,7 @@
         external_type: str = None,
         external_group: str = None,
         metadata: Any = None,
-<<<<<<< HEAD
-        upsert: bool = True,
     ) -> TaskComment:
-=======
-    ) -> IResponse[TaskComment]:
->>>>>>> f328fda2
         return TaskComment.create(
             client=self.client,
             task_id=self.task_id,
