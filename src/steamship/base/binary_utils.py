--- conflicted
+++ resolved
@@ -3,7 +3,6 @@
 import io
 import json as jsonlib
 import logging
-import json as jsonlib
 from typing import Any, Tuple, Union
 
 from steamship.base.error import SteamshipError
@@ -30,7 +29,6 @@
 
 
 def flexi_create(
-<<<<<<< HEAD
     base64string: str = None,
     data: Any = None,
     string: str = None,
@@ -38,15 +36,6 @@
     _bytes: Union[bytes, io.BytesIO] = None,
     mime_type=None,
     force_base64=False,
-=======
-        base64string: str = None,
-        data: Any = None,
-        string: str = None,
-        json: Any = None,
-        bytes: Union[bytes, io.BytesIO] = None,
-        mime_type=None,
-        force_base64=False,
->>>>>>> f758666b
 ) -> Tuple[Any, Union[None, str], Union[None, str]]:  # TODO (Enias): Review
     """
     It's convenient for some constructors to accept a variety of input types:
