--- conflicted
+++ resolved
@@ -48,12 +48,7 @@
 
     try:
         if base64string is not None:
-<<<<<<< HEAD
             return base64string, mimeType or MimeTypes.BINARY, ContentEncodings.BASE64
-=======
-            logging.error("B64")
-            return base64string, mime_type or MimeTypes.BINARY, ContentEncodings.BASE64
->>>>>>> 1e6ac387
 
         ret_data = None  # the body of the result
         ret_mime = None  # for the Content-Type field
