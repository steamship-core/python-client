--- conflicted
+++ resolved
@@ -208,12 +208,8 @@
     def tag(
         self,
         plugin_instance: str = None,
-<<<<<<< HEAD
+        wait_on_tasks: List[Task] = None,
     ) -> Task[Tag]:  # This actually is Task[TagResponse], right?
-=======
-        wait_on_tasks: List[Task] = None,
-    ) -> Task[Tag]:
->>>>>>> 1a259617
         # TODO (enias): Fix Circular imports
         from steamship.data.operations.tagger import TagRequest, TagResponse
         from steamship.data.plugin import PluginTargetType
