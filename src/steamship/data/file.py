from __future__ import annotations

import io
import logging
from enum import Enum
from typing import Any, List, Optional, Type, Union

from pydantic import BaseModel, Field

from steamship.base import Client, Request, Response, Task
from steamship.base.binary_utils import flexi_create
from steamship.base.configuration import CamelModel
from steamship.base.request import GetRequest, IdentifierRequest
from steamship.data.block import Block
from steamship.data.embeddings import EmbeddingIndex
from steamship.data.tags import Tag


class FileUploadType(str, Enum):
    FILE = "file"  # The CreateRequest contains a file upload that should be used
    VALUE = "value"  # The Create Request contains a `text` field that should be used
    FILE_IMPORTER = (
        "fileImporter"  # The CreateRequest contains a fileImporter handle that should be used
    )
    BLOCKS = "blocks"  # The CreateRequest contains blocks and tags that should be read in directly


_logger = logging.getLogger(__name__)


class FileClearResponse(Response):
    id: str


class FileQueryRequest(Request):
    tag_filter_query: str


class File(CamelModel):
    """A file."""

    client: Client = Field(None, exclude=True)
    id: str = None
    handle: str = None
    mime_type: str = None
    space_id: str = None
    blocks: List[Block] = []
    tags: List[Tag] = []
    filename: str = None

    class CreateRequest(Request):
        value: str = None
        data: str = None
        id: str = None
        url: str = None
        filename: str = None
        type: FileUploadType = None
        mime_type: str = None
        blocks: Optional[List[Block.CreateRequest]] = []
        tags: Optional[List[Tag.CreateRequest]] = []
        plugin_instance: str = None

    class CreateResponse(Response):
        data_: Any = None
        mime_type: str = None

        def __init__(
            self,
            data: Any = None,
            string: str = None,
            _bytes: Union[bytes, io.BytesIO] = None,
            json: io.BytesIO = None,
            mime_type: str = None,
        ):
            super().__init__()
            data, mime_type, encoding = flexi_create(
                data=data, string=string, json=json, _bytes=_bytes, mime_type=mime_type
            )
            self.data_ = data
            self.mime_type = mime_type

        @classmethod
        def parse_obj(cls: Type[BaseModel], obj: Any) -> Response:
            obj["data"] = obj.get("data") or obj.get("data_")
            if "data_" in obj:
                del obj["data_"]
            return super().parse_obj(obj)

    @classmethod
    def parse_obj(cls: Type[BaseModel], obj: Any) -> BaseModel:
        # TODO (enias): This needs to be solved at the engine side
        obj = obj["file"] if "file" in obj else obj
        return super().parse_obj(obj)

    def delete(self) -> File:
        return self.client.post(
            "file/delete",
            IdentifierRequest(id=self.id),
            expect=File,
        )

    @staticmethod
    def get(
        client: Client,
        _id: str = None,
        handle: str = None,
    ) -> File:
        return client.post(
            "file/get",
            IdentifierRequest(id=_id, handle=handle),
            expect=File,
        )

    @staticmethod
    def create(
        client: Client,
        content: Union[str, bytes] = None,
        mime_type: str = None,
        blocks: List[Block.CreateRequest] = None,
        tags: List[Tag.CreateRequest] = None,
    ) -> File:

        if content is None and blocks is None and tags is None:
            raise Exception("Either filename, content, url, or plugin Instance must be provided.")

        if blocks is not None or tags is not None:
            upload_type = FileUploadType.BLOCKS
        elif content is not None:
            upload_type = FileUploadType.FILE
        else:
            raise Exception("Unable to determine upload type.")

        req = File.CreateRequest(
            type=upload_type,
            mime_type=mime_type,
            blocks=blocks,
            tags=tags,
        )

        # Defaulting this here, as opposed to in the Engine, because it is processed by Vapor
        return client.post(
            "file/create",
            payload=req,
            file=("file-part", content, "multipart/form-data")
            if upload_type != FileUploadType.BLOCKS
            else None,
            expect=File,
        )

    @staticmethod
<<<<<<< HEAD
    def create_plugin(
=======
    def create_with_plugin(
>>>>>>> 7571f8af
        client: Client,
        plugin_instance: str,
        url: str = None,
        mime_type: str = None,
    ) -> Task[File]:

        req = File.CreateRequest(
            type=FileUploadType.FILE_IMPORTER,
            url=url,
            mime_type=mime_type,
            plugin_instance=plugin_instance,
        )

        return client.post("file/create", payload=req, expect=File, as_background_task=True)

    def refresh(self) -> File:
        return File.get(self.client, self.id)

    @staticmethod
    def query(
        client: Client,
        tag_filter_query: str,
    ) -> FileQueryResponse:

        req = FileQueryRequest(tag_filter_query=tag_filter_query)
        res = client.post(
            "file/query",
            payload=req,
            expect=FileQueryResponse,
        )
        return res

    def raw(self):
        return self.client.post(
            "file/raw",
            payload=GetRequest(
                id=self.id,
            ),
            raw_response=True,
        )

<<<<<<< HEAD
    def blockify(self, plugin_instance: str = None) -> Task:
=======
    def blockify(self, plugin_instance: str = None) -> Task[File]:
>>>>>>> 7571f8af
        from steamship.data.operations.blockifier import BlockifyRequest
        from steamship.plugin.outputs.block_and_tag_plugin_output import BlockAndTagPluginOutput

        req = BlockifyRequest(type="file", id=self.id, plugin_instance=plugin_instance)

        return self.client.post(
            "plugin/instance/blockify",
            payload=req,
            expect=BlockAndTagPluginOutput,
        )

    def tag(
        self,
        plugin_instance: str = None,
    ) -> Task[Tag]:
        # TODO (enias): Fix Circular imports
        from steamship.data.operations.tagger import TagRequest, TagResponse
        from steamship.data.plugin import PluginTargetType

        req = TagRequest(type=PluginTargetType.file, id=self.id, plugin_instance=plugin_instance)
        return self.client.post(
            "plugin/instance/tag",
            payload=req,
            expect=TagResponse,
        )

    def index(
        self,
        plugin_instance: str = None,
        index_id: str = None,
        e_index: EmbeddingIndex = None,
        reindex: bool = True,
    ) -> EmbeddingIndex:
        # TODO: This should really be done all on the app, but for now we'll do it in the client
        # to facilitate demos.
        from steamship import EmbeddingIndex
        from steamship.data.embeddings import EmbeddedItem

        if index_id is None and e_index is not None:
            index_id = e_index.id

        if index_id is None and e_index is None:
            e_index = EmbeddingIndex.create(
                client=self.client,
                plugin_instance=plugin_instance,
                upsert=True,
            )
        elif e_index is None:
            e_index = EmbeddingIndex(client=self.client, id=index_id)

        # We have an index available to us now. Perform the query.
        blocks = self.refresh().blocks

        items = []
        for block in blocks:
            item = EmbeddedItem(value=block.text, external_id=block.id, external_type="block")
            items.append(item)

        _ = e_index.insert_many(
            items,
            reindex=reindex,
        )

        return e_index


class FileQueryResponse(Response):
    files: List[File]


File.CreateRequest.update_forward_refs()<|MERGE_RESOLUTION|>--- conflicted
+++ resolved
@@ -148,11 +148,7 @@
         )
 
     @staticmethod
-<<<<<<< HEAD
     def create_plugin(
-=======
-    def create_with_plugin(
->>>>>>> 7571f8af
         client: Client,
         plugin_instance: str,
         url: str = None,
@@ -194,11 +190,7 @@
             raw_response=True,
         )
 
-<<<<<<< HEAD
     def blockify(self, plugin_instance: str = None) -> Task:
-=======
-    def blockify(self, plugin_instance: str = None) -> Task[File]:
->>>>>>> 7571f8af
         from steamship.data.operations.blockifier import BlockifyRequest
         from steamship.plugin.outputs.block_and_tag_plugin_output import BlockAndTagPluginOutput
 
