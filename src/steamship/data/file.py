--- conflicted
+++ resolved
@@ -121,11 +121,7 @@
         mime_type: str = None,
         blocks: List[Block.CreateRequest] = None,
         tags: List[Tag.CreateRequest] = None,
-<<<<<<< HEAD
     ) -> File:
-=======
-    ) -> Response[File]:
->>>>>>> ef53ee9f
 
         if content is None and blocks is None and tags is None:
             raise Exception("Either filename, content, url, or plugin Instance must be provided.")
@@ -155,20 +151,12 @@
         )
 
     @staticmethod
-<<<<<<< HEAD
-    def create_plugin(
-=======
     def create_with_plugin(
->>>>>>> ef53ee9f
         client: Client,
         plugin_instance: str,
         url: str = None,
         mime_type: str = None,
-<<<<<<< HEAD
     ) -> Task[File]:
-=======
-    ) -> Response[File]:
->>>>>>> ef53ee9f
 
         req = File.CreateRequest(
             type=FileUploadType.FILE_IMPORTER,
@@ -177,19 +165,13 @@
             plugin_instance=plugin_instance,
         )
 
-<<<<<<< HEAD
-        return client.post("file/create", payload=req, expect=File, as_background_task=True)
-
-    def refresh(self) -> File:
-=======
         return client.post(
             "file/create",
             payload=req,
             expect=File,
         )
 
-    def refresh(self):
->>>>>>> ef53ee9f
+    def refresh(self) -> File:
         return File.get(self.client, self.id)
 
     @staticmethod
@@ -215,7 +197,7 @@
             raw_response=True,
         )
 
-    def blockify(self, plugin_instance: str = None) -> Task:
+    def blockify(self, plugin_instance: str = None) -> Task[File]:
         from steamship.data.operations.blockifier import BlockifyRequest
         from steamship.plugin.outputs.block_and_tag_plugin_output import BlockAndTagPluginOutput
 
