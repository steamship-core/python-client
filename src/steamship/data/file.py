--- conflicted
+++ resolved
@@ -2,25 +2,13 @@
 import logging
 import re
 from dataclasses import dataclass
-<<<<<<< HEAD
-from typing import Union, Tuple, Any, List
-=======
 from typing import Tuple, Any, List
->>>>>>> 47c89665
 
 from steamship.base import Client, Response, Request
 from steamship.base.binary_utils import flexi_create
 from steamship.base.request import IdentifierRequest
 from steamship.data.block import Block
 from steamship.data.tags import Tag
-
-<<<<<<< HEAD
-=======
-
-class File:
-    pass
-
->>>>>>> 47c89665
 
 class FileUploadType:
     file = "file"  # The CreateRequest contains a file upload that should be used
