--- conflicted
+++ resolved
@@ -7,13 +7,8 @@
 from .plugin import Plugin
 from .plugin_instance import PluginInstance
 from .plugin_version import PluginVersion
-<<<<<<< HEAD
-from .tags import DocTag, Tag, TagKind, TextTag
+from .tags import DocTag, EmotionTag, SentimentTag, Tag, TagKind, TagValue, TokenTag
 from .workspace import Workspace
-=======
-from .space import Space
-from .tags import DocTag, EmotionTag, SentimentTag, Tag, TagKind, TagValue, TokenTag
->>>>>>> 83cc12c6
 
 __all__ = [
     "Package",
