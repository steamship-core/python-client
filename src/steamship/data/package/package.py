#
# This is the CLIENT-side abstraction for an invocable.
#
# If you are implementing a package, see: steamship.invocable.server.App
#

from __future__ import annotations

from typing import Any, Optional, Type

from pydantic import BaseModel, Field

from steamship.base.client import Client
from steamship.base.model import CamelModel
from steamship.base.request import CreateRequest, GetRequest, UpdateRequest
from steamship.data.manifest import Manifest


class PackageCreateRequest(CreateRequest):
    is_public: bool = False
    fetch_if_exists = False
    profile: Optional[Manifest] = None


class PackageUpdateRequest(UpdateRequest):
    id: Optional[str] = None
    handle: Optional[str] = None
    description: Optional[str] = None
    profile: Optional[Manifest] = None
    readme: Optional[str] = None


class Package(CamelModel):
    client: Client = Field(None, exclude=True)
    id: str = None
    handle: str = None
    user_id: str = None
<<<<<<< HEAD
    is_public: bool = False
=======
    profile: Optional[Manifest] = None
    description: Optional[str] = None
    readme: Optional[str] = None
>>>>>>> 0f06f9b6

    @classmethod
    def parse_obj(cls: Type[BaseModel], obj: Any) -> BaseModel:
        # TODO (enias): This needs to be solved at the engine side
        obj = obj["package"] if "package" in obj else obj
        return super().parse_obj(obj)

    @staticmethod
    def create(
<<<<<<< HEAD
        client: Client, handle: str = None, is_public=False, fetch_if_exists=False
    ) -> Package:
        req = PackageCreateRequest(
            handle=handle, is_public=is_public, fetch_if_exists=fetch_if_exists
        )
=======
        client: Client, handle: str = None, profile: Manifest = None, fetch_if_exists=False
    ) -> Package:
        req = PackageCreateRequest(handle=handle, profile=profile, fetch_if_exists=fetch_if_exists)
>>>>>>> 0f06f9b6
        return client.post("package/create", payload=req, expect=Package)

    @staticmethod
    def get(client: Client, handle: str) -> Package:
        return client.post("package/get", GetRequest(handle=handle), expect=Package)

    def update(self, client: Client) -> Package:
        return client.post(
            "package/update",
            PackageUpdateRequest(
                id=self.id, description=self.description, profile=self.profile, readme=self.readme
            ),
            expect=Package,
        )<|MERGE_RESOLUTION|>--- conflicted
+++ resolved
@@ -35,13 +35,10 @@
     id: str = None
     handle: str = None
     user_id: str = None
-<<<<<<< HEAD
-    is_public: bool = False
-=======
     profile: Optional[Manifest] = None
     description: Optional[str] = None
     readme: Optional[str] = None
->>>>>>> 0f06f9b6
+    is_public: bool = False
 
     @classmethod
     def parse_obj(cls: Type[BaseModel], obj: Any) -> BaseModel:
@@ -51,17 +48,15 @@
 
     @staticmethod
     def create(
-<<<<<<< HEAD
-        client: Client, handle: str = None, is_public=False, fetch_if_exists=False
+        client: Client,
+        handle: str = None,
+        profile: Manifest = None,
+        is_public=False,
+        fetch_if_exists=False,
     ) -> Package:
         req = PackageCreateRequest(
-            handle=handle, is_public=is_public, fetch_if_exists=fetch_if_exists
+            handle=handle, profile=profile, is_public=is_public, fetch_if_exists=fetch_if_exists
         )
-=======
-        client: Client, handle: str = None, profile: Manifest = None, fetch_if_exists=False
-    ) -> Package:
-        req = PackageCreateRequest(handle=handle, profile=profile, fetch_if_exists=fetch_if_exists)
->>>>>>> 0f06f9b6
         return client.post("package/create", payload=req, expect=Package)
 
     @staticmethod
