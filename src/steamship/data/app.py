#
# This is the CLIENT-side abstraction for an app.
#
# If you are implementing an app, see: steamship.app.server.App
#

from __future__ import annotations

from typing import Any, Type

from pydantic import BaseModel

from steamship.base import Client, Response
<<<<<<< HEAD
from steamship.base.request import DeleteRequest, CreateRequest, GetRequest
=======
from steamship.base.request import CreateRequest, DeleteRequest, GetRequest
>>>>>>> eb4be09f


class App(BaseModel):  # TODO (enias): Rename to Package
    client: Client = None
    id: str = None
    handle: str = None

    @classmethod
    def parse_obj(cls: Type[BaseModel], obj: Any) -> BaseModel:
        # TODO (enias): This needs to be solved at the engine side
        obj = obj["app"] if "app" in obj else obj
        return super().parse_obj(obj)

    @staticmethod
    def create(client: Client, handle: str = None, upsert: bool = None) -> Response[App]:
        req = CreateRequest(handle=handle, upsert=upsert)
        return client.post("app/create", payload=req, expect=App)

    @staticmethod
    def get(client: Client, handle: str):
        return client.post("app/get", GetRequest(handle=handle), expect=App)

    def delete(self) -> Response[App]:
        req = DeleteRequest(id=self.id)
        return self.client.post("app/delete", payload=req, expect=App)<|MERGE_RESOLUTION|>--- conflicted
+++ resolved
@@ -11,11 +11,7 @@
 from pydantic import BaseModel
 
 from steamship.base import Client, Response
-<<<<<<< HEAD
-from steamship.base.request import DeleteRequest, CreateRequest, GetRequest
-=======
 from steamship.base.request import CreateRequest, DeleteRequest, GetRequest
->>>>>>> eb4be09f
 
 
 class App(BaseModel):  # TODO (enias): Rename to Package
