#
# This is the CLIENT-side abstraction for an app.
#
# If you are implementing an app, see: steamship.app.server.App
#

from __future__ import annotations

from typing import Any, Type

from pydantic import BaseModel

from steamship.base import Client, Response
from steamship.base.request import CreateRequest, DeleteRequest, GetRequest


class App(BaseModel):  # TODO (enias): Rename to Package
    client: Client = None
    id: str = None
    handle: str = None

    @classmethod
    def parse_obj(cls: Type[BaseModel], obj: Any) -> BaseModel:
        # TODO (enias): This needs to be solved at the engine side
        obj = obj["app"] if "app" in obj else obj
        return super().parse_obj(obj)

    @staticmethod
    def create(client: Client, handle: str = None, upsert: bool = None) -> Response[App]:
        req = CreateRequest(handle=handle, upsert=upsert)
        return client.post("app/create", payload=req, expect=App)

    @staticmethod
    def get(client: Client, handle: str):
<<<<<<< HEAD
        return client.post("app/get", GetAppRequest(handle=handle), expect=App)
=======
        return client.post("app/get", GetRequest(handle=handle), expect=App)

    def delete(self) -> Response[App]:
        req = DeleteRequest(id=self.id)
        return self.client.post("app/delete", payload=req, expect=App)
>>>>>>> 5f903be0
<|MERGE_RESOLUTION|>--- conflicted
+++ resolved
@@ -11,7 +11,7 @@
 from pydantic import BaseModel
 
 from steamship.base import Client, Response
-from steamship.base.request import CreateRequest, DeleteRequest, GetRequest
+from steamship.base.request import CreateRequest, GetRequest
 
 
 class App(BaseModel):  # TODO (enias): Rename to Package
@@ -32,12 +32,4 @@
 
     @staticmethod
     def get(client: Client, handle: str):
-<<<<<<< HEAD
-        return client.post("app/get", GetAppRequest(handle=handle), expect=App)
-=======
-        return client.post("app/get", GetRequest(handle=handle), expect=App)
-
-    def delete(self) -> Response[App]:
-        req = DeleteRequest(id=self.id)
-        return self.client.post("app/delete", payload=req, expect=App)
->>>>>>> 5f903be0
+        return client.post("app/get", GetRequest(handle=handle), expect=App)