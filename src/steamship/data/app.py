#
# This is the CLIENT-side abstraction for an app.
#
# If you are implementing an app, see: steamship.app.server.App
#

from __future__ import annotations

from typing import Any, Type

from pydantic import BaseModel

<<<<<<< HEAD
from steamship.base import Client, Response
from steamship.base.request import CreateRequest, GetRequest
=======
from steamship.base import Client
from steamship.base.request import CreateRequest, DeleteRequest, GetRequest
>>>>>>> 7571f8af


class App(BaseModel):  # TODO (enias): Rename to Package
    client: Client = None
    id: str = None
    handle: str = None

    @classmethod
    def parse_obj(cls: Type[BaseModel], obj: Any) -> BaseModel:
        # TODO (enias): This needs to be solved at the engine side
        obj = obj["app"] if "app" in obj else obj
        return super().parse_obj(obj)

    @staticmethod
    def create(client: Client, handle: str = None, upsert: bool = None) -> App:
        req = CreateRequest(handle=handle, upsert=upsert)
        return client.post("app/create", payload=req, expect=App)

    @staticmethod
<<<<<<< HEAD
    def get(client: Client, handle: str):
        return client.post("app/get", GetRequest(handle=handle), expect=App)
=======
    def get(client: Client, handle: str) -> App:
        return client.post("app/get", GetRequest(handle=handle), expect=App)

    def delete(self) -> App:
        req = DeleteRequest(id=self.id)
        return self.client.post("app/delete", payload=req, expect=App)
>>>>>>> 7571f8af
<|MERGE_RESOLUTION|>--- conflicted
+++ resolved
@@ -10,13 +10,8 @@
 
 from pydantic import BaseModel
 
-<<<<<<< HEAD
-from steamship.base import Client, Response
+from steamship.base import Client
 from steamship.base.request import CreateRequest, GetRequest
-=======
-from steamship.base import Client
-from steamship.base.request import CreateRequest, DeleteRequest, GetRequest
->>>>>>> 7571f8af
 
 
 class App(BaseModel):  # TODO (enias): Rename to Package
@@ -36,14 +31,5 @@
         return client.post("app/create", payload=req, expect=App)
 
     @staticmethod
-<<<<<<< HEAD
-    def get(client: Client, handle: str):
-        return client.post("app/get", GetRequest(handle=handle), expect=App)
-=======
     def get(client: Client, handle: str) -> App:
-        return client.post("app/get", GetRequest(handle=handle), expect=App)
-
-    def delete(self) -> App:
-        req = DeleteRequest(id=self.id)
-        return self.client.post("app/delete", payload=req, expect=App)
->>>>>>> 7571f8af
+        return client.post("app/get", GetRequest(handle=handle), expect=App)