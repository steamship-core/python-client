from __future__ import annotations

from typing import Any, List, Optional, Union

from pydantic import BaseModel

from steamship.base import Client, Request, Response
from steamship.base.request import IdentifierRequest
from steamship.data.tags.tag import Tag


class BlockQueryRequest(Request):
    tagFilterQuery: str


class Block(BaseModel):
    client: Client = None
    id: str = None
    fileId: str = None
    text: str = None
    tags: List[Tag] = None

    class CreateRequest(Request):
        id: str = None
        fileId: str = None
        text: str = None
        tags: List[Tag.CreateRequest] = None
        upsert: bool = None

        # noinspection PyUnusedLocal
        @staticmethod
        def from_dict(d: Any, client: Client = None) -> Block.CreateRequest:
            return Block.CreateRequest(
                id=d.get("id"),
                fileId=d.get("fileId"),
                text=d.get("text"),
                tags=[Tag.CreateRequest.from_dict(tag) for tag in d.get("tags", [])],
                upsert=d.get("upsert"),
            )

        def to_dict(self) -> dict:
            return dict(
                id=self.id,
                fileId=self.fileId,
                text=self.text,
                upsert=self.upsert,
                tags=[tag.to_dict() for tag in self.tags]
                if self.tags
                else [],  # TODO (enias): Deprecate
            )

    class DeleteRequest(Request):
        id: str = None

    class ListRequest(Request):
        fileId: str = None

    class ListResponse(Response):
        blocks: List[Block] = None

        @staticmethod
        def from_dict(d: Any, client: Client = None) -> Optional[Block.ListResponse]:
            if d is None:
                return None
            return Block.ListResponse(
                blocks=[Block.from_dict(x, client=client) for x in (d.get("blocks", []) or [])]
            )

    @staticmethod
    def from_dict(d: Any, client: Client = None) -> Union[Block, None]:
        if d is None:
            return None
        return Block(
            client=client,
            id=d.get("id"),
            fileId=d.get("fileId"),
            text=d.get("text"),
<<<<<<< HEAD
            tags=list(
                map(
                    lambda tag: Tag.from_dict(tag, client=client),
                    d.get("tags", []) or [],
                )
            ),
=======
            tags=[Tag.from_dict(tag, client=client) for tag in d.get("tags", []) or []],
>>>>>>> edaf331c
        )

    def to_dict(self) -> dict:
        tags = None
        if self.tags is not None:
            tags = [tag.to_dict() for tag in self.tags]

        return dict(id=self.id, fileId=self.fileId, text=self.text, tags=tags)

    @staticmethod
    def get(
        client: Client,
        _id: str = None,
        space_id: str = None,
        space_handle: str = None,
        space: Any = None,
    ) -> Response[Block]:
        return client.post(
            "block/get",
            IdentifierRequest(id=_id),
            expect=Block,
            space_id=space_id,
            space_handle=space_handle,
            space=space,
        )

    @staticmethod
    def create(
        client: Client,
        file_id: str = None,
        text: str = None,
        tags: List[Tag.CreateRequest] = None,
        upsert: bool = None,
        space_id: str = None,
        space_handle: str = None,
    ) -> Response[Block]:
        req = Block.CreateRequest(fileId=file_id, text=text, tags=tags, upsert=upsert)
        return client.post(
            "block/create",
            req,
            expect=Block,
            space_id=space_id,
            space_handle=space_handle,
        )

    @staticmethod
    def list_public(
        client: Client,
        file_id: str = None,
        space_id: str = None,
        space_handle: str = None,
    ) -> Response[Block.ListResponse]:
        return client.post(
            "block/list",
            Block.ListRequest(fileId=file_id),
            expect=Block.ListResponse,
            space_id=space_id,
            space_handle=space_handle,
        )

    def delete(self) -> Response[Block]:
        return self.client.post(
            "block/delete",
            Block.DeleteRequest(id=self.id),
            expect=Tag,
        )

    @staticmethod
    def query(
        client: Client,
        tag_filter_query: str,
        space_id: str = None,
        space_handle: str = None,
        space: Any = None,
    ) -> Response[BlockQueryResponse]:
        # TODO: Is this a static method?
        req = BlockQueryRequest(tagFilterQuery=tag_filter_query)
        res = client.post(
            "block/query",
            payload=req,
            expect=BlockQueryResponse,
            space_id=space_id,
            space_handle=space_handle,
            space=space,
        )
        return res


class BlockQueryResponse(BaseModel):
    blocks: List[Block]

    @staticmethod
    def from_dict(d: Any, client: Client = None) -> BlockQueryResponse:
        return BlockQueryResponse(
            blocks=[Block.from_dict(block, client=client) for block in d.get("blocks", [])]
        )


Block.ListResponse.update_forward_refs()<|MERGE_RESOLUTION|>--- conflicted
+++ resolved
@@ -75,16 +75,7 @@
             id=d.get("id"),
             fileId=d.get("fileId"),
             text=d.get("text"),
-<<<<<<< HEAD
-            tags=list(
-                map(
-                    lambda tag: Tag.from_dict(tag, client=client),
-                    d.get("tags", []) or [],
-                )
-            ),
-=======
             tags=[Tag.from_dict(tag, client=client) for tag in d.get("tags", []) or []],
->>>>>>> edaf331c
         )
 
     def to_dict(self) -> dict:
