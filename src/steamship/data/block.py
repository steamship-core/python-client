--- conflicted
+++ resolved
@@ -75,19 +75,10 @@
             return None
         return Block(
             client=client,
-<<<<<<< HEAD
-            id=d.get("id", None),
-            fileId=d.get("fileId", None),
-            text=d.get("text", None),
-            tags=list(
-                map(lambda tag: Tag.from_dict(tag, client=client), d.get("tags", []) or [])
-            ),
-=======
             id=d.get("id"),
             fileId=d.get("fileId"),
             text=d.get("text"),
-            tags=list(map(lambda tag: Tag.from_dict(tag, client=client), d.get("tags", []))),
->>>>>>> 2e1ccf03
+            tags=list(map(lambda tag: Tag.from_dict(tag, client=client), d.get("tags", []) or [])),
         )
 
     def to_dict(self) -> dict:
