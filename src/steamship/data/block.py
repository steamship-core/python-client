--- conflicted
+++ resolved
@@ -107,11 +107,7 @@
             "tags": tags,
             "url": url,
             "mimeType": mime_type,
-<<<<<<< HEAD
-            "type": upload_type,
-=======
             "uploadType": upload_type,
->>>>>>> 03a44a62
         }
 
         file_data = (
