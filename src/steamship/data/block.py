--- conflicted
+++ resolved
@@ -37,12 +37,9 @@
     tags: Optional[List[Tag]] = []
     index_in_file: Optional[int] = Field(alias="index")
     mime_type: Optional[MimeTypes]
-<<<<<<< HEAD
-=======
     url: Optional[
         str
     ] = None  # Only for creation of blocks; used to fetch content from a public URL.
->>>>>>> 897bb214
 
     class ListRequest(Request):
         file_id: str = None
