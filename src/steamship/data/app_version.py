from __future__ import annotations

from typing import Any, Dict, Type

from pydantic import BaseModel

from steamship.base import Client, Request, Task
from steamship.base.configuration import CamelModel


class CreateAppVersionRequest(Request):
    app_id: str = None
    handle: str = None
    upsert: bool = None
    type: str = "file"
    config_template: Dict[str, Any] = None


class AppVersion(CamelModel):  # TODO (enias): Rename to Package
    client: Client = None
    id: str = None
    app_id: str = None
    handle: str = None
    config_template: Dict[str, Any] = None

    @classmethod
    def parse_obj(cls: Type[BaseModel], obj: Any) -> BaseModel:
        # TODO (enias): This needs to be solved at the engine side
        obj = obj["appVersion"] if "appVersion" in obj else obj
        return super().parse_obj(obj)

    @staticmethod
    def create(
        client: Client,
        app_id: str = None,
        handle: str = None,
        filename: str = None,
        filebytes: bytes = None,
        upsert: bool = None,
        config_template: Dict[str, Any] = None,
    ) -> Task[AppVersion]:

        if filename is None and filebytes is None:
            raise Exception("Either filename or filebytes must be provided.")
        if filename is not None and filebytes is not None:
            raise Exception("Only either filename or filebytes should be provided.")

        if filename is not None:
            with open(filename, "rb") as f:
                filebytes = f.read()

        req = CreateAppVersionRequest(
            handle=handle, app_id=app_id, upsert=upsert, config_template=config_template
        )

        return client.post(
            "app/version/create",
            payload=req,
            file=("app.zip", filebytes, "multipart/form-data"),
            expect=AppVersion,
<<<<<<< HEAD
        )
=======
        )

    def delete(self) -> AppVersion:
        req = DeleteRequest(id=self.id)
        return self.client.post("app/version/delete", payload=req, expect=AppVersion)
>>>>>>> 7571f8af
<|MERGE_RESOLUTION|>--- conflicted
+++ resolved
@@ -58,12 +58,4 @@
             payload=req,
             file=("app.zip", filebytes, "multipart/form-data"),
             expect=AppVersion,
-<<<<<<< HEAD
-        )
-=======
-        )
-
-    def delete(self) -> AppVersion:
-        req = DeleteRequest(id=self.id)
-        return self.client.post("app/version/delete", payload=req, expect=AppVersion)
->>>>>>> 7571f8af
+        )