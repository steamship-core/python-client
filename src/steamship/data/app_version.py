--- conflicted
+++ resolved
@@ -6,7 +6,6 @@
 
 from steamship.base import Client, Request, Response
 from steamship.base.configuration import CamelModel
-from steamship.base.request import DeleteRequest
 
 
 class CreateAppVersionRequest(Request):
@@ -59,12 +58,4 @@
             payload=req,
             file=("app.zip", filebytes, "multipart/form-data"),
             expect=AppVersion,
-<<<<<<< HEAD
-        )
-=======
-        )
-
-    def delete(self) -> Response[AppVersion]:
-        req = DeleteRequest(id=self.id)
-        return self.client.post("app/version/delete", payload=req, expect=AppVersion)
->>>>>>> 5f903be0
+        )