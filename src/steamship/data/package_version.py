from __future__ import annotations

from typing import Any, Dict, Type

from pydantic import BaseModel, Field

from steamship.base.client import Client
from steamship.base.model import CamelModel
from steamship.base.request import Request


class CreatePackageVersionRequest(Request):
    package_id: str = None
    handle: str = None
    type: str = "file"
    config_template: Dict[str, Any] = None


class PackageVersion(CamelModel):
    client: Client = Field(None, exclude=True)
    id: str = None
    package_id: str = None
    handle: str = None
    config_template: Dict[str, Any] = None

    @classmethod
    def parse_obj(cls: Type[BaseModel], obj: Any) -> BaseModel:
        # TODO (enias): This needs to be solved at the engine side
        obj = obj["packageVersion"] if "packageVersion" in obj else obj
        return super().parse_obj(obj)

    @staticmethod
    def create(
        client: Client,
        package_id: str = None,
        handle: str = None,
        filename: str = None,
        filebytes: bytes = None,
        config_template: Dict[str, Any] = None,
    ) -> PackageVersion:

        if filename is None and filebytes is None:
            raise Exception("Either filename or filebytes must be provided.")
        if filename is not None and filebytes is not None:
            raise Exception("Only either filename or filebytes should be provided.")

        if filename is not None:
            with open(filename, "rb") as f:
                filebytes = f.read()

        req = CreatePackageVersionRequest(
            handle=handle, package_id=package_id, config_template=config_template
        )

<<<<<<< HEAD
        task = client.post(
            "app/version/create",
=======
        return client.post(
            "package/version/create",
>>>>>>> 8dda55c3
            payload=req,
            file=("package.zip", filebytes, "multipart/form-data"),
            expect=PackageVersion,
        )
        task.wait()
        return task.output<|MERGE_RESOLUTION|>--- conflicted
+++ resolved
@@ -52,13 +52,8 @@
             handle=handle, package_id=package_id, config_template=config_template
         )
 
-<<<<<<< HEAD
         task = client.post(
-            "app/version/create",
-=======
-        return client.post(
             "package/version/create",
->>>>>>> 8dda55c3
             payload=req,
             file=("package.zip", filebytes, "multipart/form-data"),
             expect=PackageVersion,
