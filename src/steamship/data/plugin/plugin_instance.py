--- conflicted
+++ resolved
@@ -129,12 +129,8 @@
         append_output_to_file: bool = False,
         output_file_id: Optional[str] = None,
         options: Optional[dict] = None,
-<<<<<<< HEAD
     ) -> Task[GenerateResponse]:
-=======
-    ):
         """See GenerateRequest for description of parameter options"""
->>>>>>> af80dbb3
         req = GenerateRequest(
             plugin_instance=self.handle,
             input_file_id=input_file_id,
