--- conflicted
+++ resolved
@@ -36,16 +36,6 @@
     # The value payload of the tag. Always a JSON-style object.
     value: Optional[Dict[str, Any]] = None
 
-<<<<<<< HEAD
-    # Start-index of the text covered by the tag, using python slice semantics.
-    start_idx: Optional[int] = None
-
-    # End-index of the text covered by the tag, using python slice semantics.
-    end_idx: Optional[int] = None
-
-    # The text covered by the tag. Note that text will not always be materialized into the tag object
-    # itself; you may have to fetch it with file.text[tag.start_idx:tag.end_idx]
-=======
     # Character index in associated block of the start of the span of text this tag comments upon. Start-inclusive.
     start_idx: Optional[int] = None
 
@@ -60,7 +50,6 @@
     #   Changing this field will not result in changes to Steamship's database.
     #   TODO(ted): Consider refactoring as a read-only property.
     #
->>>>>>> 58b4eb94
     text: Optional[str] = None
 
     class CreateRequest(Request):
