from __future__ import annotations

from typing import Any, Dict, List, Optional, Type

from pydantic import BaseModel

from steamship.base import Client, DeleteRequest, Request, Response, Task
from steamship.base.configuration import CamelModel
<<<<<<< HEAD
from steamship.base.response import Response
=======
>>>>>>> 7571f8af
from steamship.data.plugin import HostingMemory, HostingTimeout


class CreatePluginVersionRequest(Request):
    plugin_id: str = None
    handle: str = None
    upsert: bool = None
    hosting_memory: Optional[HostingMemory] = None
    hosting_timeout: Optional[HostingTimeout] = None
    hosting_handler: str = None
    is_public: bool = None
    is_default: bool = None
    type: str = "file"
    config_template: Dict[str, Any] = None


class ListPluginVersionsRequest(Request):
    handle: str
    plugin_id: str


class ListPluginVersionsResponse(Response):
    plugins: List[PluginVersion]


class PluginVersion(CamelModel):
    client: Client = None
    id: str = None
    plugin_id: str = None
    handle: str = None
    hosting_memory: Optional[HostingMemory] = None
    hosting_timeout: Optional[HostingTimeout] = None
    hosting_handler: str = None
    is_public: bool = None
    is_default: bool = None
    config_template: Dict[str, Any] = None

    @classmethod
    def parse_obj(cls: Type[BaseModel], obj: Any) -> BaseModel:
        # TODO (enias): This needs to be solved at the engine side
        obj = obj["pluginVersion"] if "pluginVersion" in obj else obj
        return super().parse_obj(obj)

    @staticmethod
    def create(
        client: Client,
        handle: str,
        plugin_id: str = None,
        filename: str = None,
        filebytes: bytes = None,
        upsert: bool = False,
        hosting_memory: Optional[HostingMemory] = None,
        hosting_timeout: Optional[HostingTimeout] = None,
        hosting_handler: str = None,
        is_public: bool = None,
        is_default: bool = None,
        config_template: Dict[str, Any] = None,
    ) -> Task[PluginVersion]:

        if filename is None and filebytes is None:
            raise Exception("Either filename or filebytes must be provided.")
        if filename is not None and filebytes is not None:
            raise Exception("Only either filename or filebytes should be provided.")

        if filename is not None:
            with open(filename, "rb") as f:
                filebytes = f.read()

        req = CreatePluginVersionRequest(
            handle=handle,
            plugin_id=plugin_id,
            upsert=upsert,
            hosting_memory=hosting_memory,
            hosting_timeout=hosting_timeout,
            hosting_handler=hosting_handler,
            is_public=is_public,
            is_default=is_default,
            config_template=config_template,
        )

        return client.post(
            "plugin/version/create",
            payload=req,
            file=("plugin.zip", filebytes, "multipart/form-data"),
            expect=PluginVersion,
        )

    @staticmethod
    def list(
        client: Client, plugin_id: str = None, handle: str = None, public: bool = True
    ) -> ListPluginVersionsResponse:
        return client.post(
            f"plugin/version/{'public' if public else 'private'}",
            ListPluginVersionsRequest(handle=handle, plugin_id=plugin_id),
            expect=ListPluginVersionsResponse,
        )<|MERGE_RESOLUTION|>--- conflicted
+++ resolved
@@ -4,12 +4,8 @@
 
 from pydantic import BaseModel
 
-from steamship.base import Client, DeleteRequest, Request, Response, Task
+from steamship.base import Client, Request, Response, Task
 from steamship.base.configuration import CamelModel
-<<<<<<< HEAD
-from steamship.base.response import Response
-=======
->>>>>>> 7571f8af
 from steamship.data.plugin import HostingMemory, HostingTimeout
 
 
