from __future__ import annotations

from typing import Any, Dict, List, Optional, Type

from pydantic import BaseModel

from steamship.base import Client, Request
from steamship.base.configuration import CamelModel
from steamship.base.response import Response
from steamship.data.plugin import HostingMemory, HostingTimeout


class CreatePluginVersionRequest(Request):
    plugin_id: str = None
    handle: str = None
    upsert: bool = None
    hosting_memory: Optional[HostingMemory] = None
    hosting_timeout: Optional[HostingTimeout] = None
    hosting_handler: str = None
    is_public: bool = None
    is_default: bool = None
    type: str = "file"
    config_template: Dict[str, Any] = None

<<<<<<< HEAD
=======

class DeletePluginVersionRequest(Request):
    id: str

>>>>>>> a78a6c02

class ListPublicPluginVersionsRequest(Request):
    handle: str
    plugin_id: str


class ListPrivatePluginVersionsRequest(Request):
    handle: str
    plugin_id: str


class ListPluginVersionsResponse(Response):
    plugins: List[PluginVersion]


class PluginVersion(CamelModel):
    client: Client = None
    id: str = None
    plugin_id: str = None
    handle: str = None
    hosting_memory: Optional[HostingMemory] = None
    hosting_timeout: Optional[HostingTimeout] = None
    hosting_handler: str = None
    is_public: bool = None
    is_default: bool = None
    config_template: Dict[str, Any] = None

    @classmethod
    def parse_obj(cls: Type[BaseModel], obj: Any) -> BaseModel:
        # TODO (enias): This needs to be solved at the engine side
        obj = obj["pluginVersion"] if "pluginVersion" in obj else obj
        return super().parse_obj(obj)

    @staticmethod
    def create(
        client: Client,
        handle: str,
        plugin_id: str = None,
        filename: str = None,
        filebytes: bytes = None,
        upsert: bool = False,
        hosting_memory: Optional[HostingMemory] = None,
        hosting_timeout: Optional[HostingTimeout] = None,
        hosting_handler: str = None,
        is_public: bool = None,
        is_default: bool = None,
        config_template: Dict[str, Any] = None,
    ) -> Response[PluginVersion]:

        if filename is None and filebytes is None:
            raise Exception("Either filename or filebytes must be provided.")
        if filename is not None and filebytes is not None:
            raise Exception("Only either filename or filebytes should be provided.")

        if filename is not None:
            with open(filename, "rb") as f:
                filebytes = f.read()

        req = CreatePluginVersionRequest(
            handle=handle,
            plugin_id=plugin_id,
            upsert=upsert,
            hosting_memory=hosting_memory,
            hosting_timeout=hosting_timeout,
            hosting_handler=hosting_handler,
            is_public=is_public,
            is_default=is_default,
            config_template=config_template,
        )

        return client.post(
            "plugin/version/create",
            payload=req,
            file=("plugin.zip", filebytes, "multipart/form-data"),
            expect=PluginVersion,
        )

    def delete(self) -> PluginVersion:
        req = DeletePluginVersionRequest(id=self.id)
        return self.client.post("plugin/version/delete", payload=req, expect=PluginVersion)

    @staticmethod
    def get_public(client: Client, plugin_id: str, handle: str):
        public_plugins = PluginVersion.list_public(
            client=client, plugin_id=plugin_id, handle=handle
        ).data.plugins
        for plugin in public_plugins:
            if plugin.handle == handle:
                return plugin
        return None

    @staticmethod
    def list_public(
        client: Client, plugin_id: str = None, handle: str = None
    ) -> Response[ListPluginVersionsResponse]:
        return client.post(
            "plugin/version/public",
            ListPublicPluginVersionsRequest(handle=handle, plugin_id=plugin_id),
            expect=ListPluginVersionsResponse,
        )

    @staticmethod
    def list_private(
        client: Client, _=None, plugin_id: str = None, handle: str = None
    ) -> Response[ListPluginVersionsResponse]:
        return client.post(
            "plugin/version/private",
            ListPrivatePluginVersionsRequest(handle=handle, plugin_id=plugin_id),
            expect=ListPluginVersionsResponse,
        )<|MERGE_RESOLUTION|>--- conflicted
+++ resolved
@@ -21,14 +21,6 @@
     is_default: bool = None
     type: str = "file"
     config_template: Dict[str, Any] = None
-
-<<<<<<< HEAD
-=======
-
-class DeletePluginVersionRequest(Request):
-    id: str
-
->>>>>>> a78a6c02
 
 class ListPublicPluginVersionsRequest(Request):
     handle: str
