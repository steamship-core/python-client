--- conflicted
+++ resolved
@@ -7,13 +7,7 @@
 to try out new metaphors and helper classes!
 """
 
-<<<<<<< HEAD
+from .chatfile import ChatFile
 from .easy import blockify, scrape
 
-__all__ = ["scrape", "blockify"]
-=======
-from .chatfile import ChatFile
-from .easy import scrape
-
-__all__ = ["ChatFile", "scrape"]
->>>>>>> 357e2f69
+__all__ = ["ChatFile", "scrape", "blockify"]