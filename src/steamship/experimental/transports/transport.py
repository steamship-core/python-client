--- conflicted
+++ resolved
@@ -3,16 +3,11 @@
 from abc import ABC, abstractmethod
 from typing import Any, Dict, List, Optional
 
-<<<<<<< HEAD
-from steamship import Block
-=======
 from steamship import Block, Steamship
 from steamship.agents.base import AgentContext
 from steamship.agents.tools.audio_transcription.assembly_speech_to_text_tool import (
     AssemblySpeechToTextTool,
 )
-from steamship.experimental.transports.chat import ChatMessage
->>>>>>> 23a56491
 
 
 class Transport(ABC):
@@ -85,11 +80,7 @@
     def _send(self, blocks: List[Block], metadata: Dict[str, Any]):
         raise NotImplementedError
 
-<<<<<<< HEAD
     def parse_inbound(self, payload: dict, context: Optional[dict] = None) -> Optional[Block]:
-        return self._parse_inbound(payload, context)
-=======
-    def parse_inbound(self, payload: dict, context: Optional[dict] = None) -> Optional[ChatMessage]:
         message = self._parse_inbound(payload, context)
 
         if message.url and not message.text:
@@ -103,7 +94,6 @@
             ).run([Block(text=message.url)], context=context)
             message.text = transcriptions[0].text
         return message
->>>>>>> 23a56491
 
     @abstractmethod
     def _parse_inbound(self, payload: dict, context: Optional[dict] = None) -> Optional[Block]:
