--- conflicted
+++ resolved
@@ -63,7 +63,6 @@
 # Terraform
 .terraform/
 
-<<<<<<< HEAD
 # PyCharm
 
 #  JetBrains specific template is maintained in a separate JetBrains.gitignore that can
@@ -82,7 +81,7 @@
 .idea/**/dictionaries
 .idea/**/shelf
 
-# AWS User-specific
+# AWS User-specificå
 .idea/**/aws.xml
 
 # Generated files
@@ -149,7 +148,6 @@
 
 # Android studio 3.1+ serialized cache file
 .idea/caches/build_file_checksums.ser
-=======
+
 # VS Code
-.vscode/
->>>>>>> 2790d6d5
+.vscode/